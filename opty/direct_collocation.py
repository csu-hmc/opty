#!/usr/bin/env python

import sys
from functools import wraps
import logging

import numpy as np
import sympy as sm
from sympy.physics import mechanics as me
import cyipopt
plt = sm.external.import_module('matplotlib.pyplot',
                                import_kwargs={'fromlist': ['']},
                                catch=(RuntimeError,))

from .utils import (ufuncify_matrix, lambdify_matrix, parse_free,
                    _optional_plt_dep, _forward_jacobian, sort_sympy)

__all__ = ['Problem', 'ConstraintCollocator']


class _DocInherit(object):
    """
    Docstring inheriting method descriptor

    The class itself is also used as a decorator

    Taken from https://stackoverflow.com/questions/2025562/inherit-docstrings-in-python-class-inheritance

    This is the rather complex solution to using the super classes method
    docstring and modifying it.
    """

    def __init__(self, mthd):
        self.mthd = mthd
        self.name = mthd.__name__

    def __get__(self, obj, cls):
        if obj:
            return self.get_with_inst(obj, cls)
        else:
            return self.get_no_inst(cls)

    def get_with_inst(self, obj, cls):

        overridden = getattr(super(cls, obj), self.name, None)

        @wraps(self.mthd, assigned=('__name__', '__module__'))
        def f(*args, **kwargs):
            return self.mthd(obj, *args, **kwargs)

        return self.use_parent_doc(f, overridden)

    def get_no_inst(self, cls):

        for parent in cls.__mro__[1:]:
            overridden = getattr(parent, self.name, None)
            if overridden:
                break

        @wraps(self.mthd, assigned=('__name__', '__module__'))
        def f(*args, **kwargs):
            return self.mthd(*args, **kwargs)

        return self.use_parent_doc(f, overridden)

    def use_parent_doc(self, func, source):
        if source is None:
            raise NameError("Can't find '%s' in parents" % self.name)
        func.__doc__ = self._combine_docs(self.mthd.__doc__,
                                          ConstraintCollocator.__init__.__doc__)
        return func

    @staticmethod
    def _combine_docs(prob_doc, coll_doc):
        beg, end = prob_doc.split('bounds')
        if sys.version_info[1] >= 13:
            sep = 'Parameters\n==========\n'
            _, middle = coll_doc.split(sep)
            bounds = 'bounds'
            mid = middle[:-1]
        else:
            sep = 'Parameters\n        ==========\n        '
            bounds = '        bounds'
            _, middle = coll_doc.split(sep)
            mid = middle[:-9]
        return beg + mid + bounds + end

_doc_inherit = _DocInherit


class Problem(cyipopt.Problem):
    """This class allows the user to instantiate a problem object with the
    essential data required to solve a direct collocation optimal control or
    parameter identification problem.

    This is a subclass of `cyipopt's Problem class
    <https://cyipopt.readthedocs.io/en/stable/reference.html#cyipopt.Problem>`_.

    Notes
    =====

    - N : number of collocation nodes
    - n : number of states
    - m : number of input trajectories
    - q : number of unknown input trajectories
    - r : number of unknown parameters
    - s : number of unknown time intervals (0 or 1 if fixed duration or
      variable duration)
    - o : number of instance constraints
    - nN + qN + r + s : number of free variables
    - n(N - 1) + o : number of constraints

    If ``x`` are the state variables, ``u`` are the unknown input trajectories,
    and ``p`` are the unknown parameters, and ``h`` is the unknown time
    interval then the free optimization variables are in this order::

       free = [x11, ... x1N,
               xn1, ... xnN,
               u11, ... u1N,
               uq1, ... xqN,
               p1, ... pr,
               h]

    If the equations of motion are equations ``eom1`` to ``eomn`` and  instance
    constraints are ``c``,  the constraint array is ordered as::

       constraints = [eom12, ... eom1N,
                      eomn2, ... eomnN,
                      c1, ..., co]

<<<<<<< HEAD

    The ``bounds`` attribute may be changed to a new dictionary after
    instantiation of ``Problem`` by setting ``Problem.bounds = {..}`` but
    changing ``problem.bounds[state] = (low, high)`` will have no effect.

    Some attributes are only accessible from the
    :py:class:`ConstraintCollocator` object associated with this ``Problem``
    and may be accessed as follows::

       Problem_instance.collocator.name_of_attribute
=======
    The attributes may be accessed as follows: ``Problem_instance.collocator.name_of_attribute``
>>>>>>> d0c2072e

    """

    INF = 10e19

    @_doc_inherit
    def __init__(self, obj, obj_grad, equations_of_motion, state_symbols,
                 num_collocation_nodes, node_time_interval,
                 known_parameter_map={}, known_trajectory_map={},
                 instance_constraints=None, time_symbol=None, tmp_dir=None,
                 integration_method='backward euler', parallel=False,
                 bounds=None, show_compile_output=False, backend='cython'):
        """

        Parameters
        ==========
        obj : function
            Returns the value of the objective function given the free vector.
        obj_grad : function
            Returns the gradient of the objective function given the free
            vector.
        bounds : dictionary, optional
            This dictionary should contain a mapping from any of the symbolic
            states, unknown trajectories, unknown parameters, or unknown time
            interval to a 2-tuple of floats, the first being the lower bound
            and the second the upper bound for that free variable, e.g.
            ``{x(t): (-1.0, 5.0)}``.

        """

        if equations_of_motion.has(sm.Derivative) == False:
            raise ValueError('No time derivatives are present.' +
                ' The equations of motion must be ordinary ' +
                'differential equations (ODEs) or ' +
                'differential algebraic equations (DAEs).')

        self.collocator = ConstraintCollocator(
            equations_of_motion, state_symbols, num_collocation_nodes,
            node_time_interval, known_parameter_map, known_trajectory_map,
            instance_constraints, time_symbol, tmp_dir, integration_method,
            parallel, show_compile_output=show_compile_output, backend=backend)

        self.bounds = bounds
        self.obj = obj
        self.obj_grad = obj_grad
        self.con = self.collocator.generate_constraint_function()
        logging.info('Constraint function generated.')
        self.con_jac = self.collocator.generate_jacobian_function()
        logging.info('Jacobian function generated.')

        self.con_jac_rows, self.con_jac_cols = \
            self.collocator.jacobian_indices()

        self.num_free = self.collocator.num_free
        self.num_constraints = self.collocator.num_constraints

        self._generate_bound_arrays()

        # All constraints are expected to be equal to zero.
        con_bounds = np.zeros(self.num_constraints)

        super(Problem, self).__init__(n=self.num_free,
                                      m=self.num_constraints,
                                      lb=self.lower_bound,
                                      ub=self.upper_bound,
                                      cl=con_bounds,
                                      cu=con_bounds)

        self.obj_value = []

    def solve(self, free, lagrange=[], zl=[], zu=[], respect_bounds=False):
        """Returns the optimal solution and an info dictionary.

        Solves the posed optimization problem starting at point x.

        Parameters
        ----------
        x : array-like, shape(n*N + q*N + r + s, )
            Initial guess.

        lagrange : array-like, shape(n*(N-1) + o, ), optional (default=[])
            Initial values for the constraint multipliers (only if warm start
            option is chosen).

        zl : array-like, shape(n*N + q*N + r + s, ), optional (default=[])
            Initial values for the multipliers for lower variable bounds (only
            if warm start option is chosen).

        zu : array-like, shape(n*N + q*N + r + s, ), optional (default=[])
            Initial values for the multipliers for upper variable bounds (only
            if warm start option is chosen).

        respect_bounds : bool, optional (default=False)
            If True, the initial guess is checked to ensure that it is within
            the bounds, and a ValueError is raised if it is not. If False, the
            initial guess is not checked.

        Returns
        -------
        x : :py:class:`numpy.ndarray`, shape `(n*N + q*N + r + s, )`
            Optimal solution.
        info: :py:class:`dict` with the following entries
            ``x``: :py:class:`numpy.ndarray`, shape `(n*N + q*N + r + s, )`
                optimal solution
            ``g``: :py:class:`numpy.ndarray`, shape `(n*(N-1) + o, )`
                constraints at the optimal solution
            ``obj_val``: :py:class:`float`
                objective value at optimal solution
            ``mult_g``: :py:class:`numpy.ndarray`, shape `(n*(N-1) + o, )`
                final values of the constraint multipliers
            ``mult_x_L``: :py:class:`numpy.ndarray`, shape `(n*N + q*N + r + s, )`
                bound multipliers at the solution
            ``mult_x_U``: :py:class:`numpy.ndarray`, shape `(n*N + q*N + r + s, )`
                bound multipliers at the solution
            ``status``: :py:class:`int`
                gives the status of the algorithm
            ``status_msg``: :py:class:`str`
                gives the status of the algorithm as a message

        """
        if respect_bounds:
            self.check_bounds_conflict(free)
        return super().solve(free, lagrange=lagrange, zl=zl, zu=zu)

    def check_bounds_conflict(self, free):
        """
        Ascertains that the initial guesses for all variables are within the
        limits prescribed by their respective bounds. Raises a ValueError if
        for any variable the initial guess is outside its bounds, or if the
        lower bound is greater than the upper bound.

        Parameters
        ----------
        free : array_like, shape(n*N + q*N + r + s, )
            Initial guess given to solve.

        Raises
        ------
        ValueError
            If the lower bound for variable is greater than its upper bound,
            ``opty`` may not break, but the solution will likely not be correct.
            Hence a ValueError is raised in such as case.

            If the initial guess for any variable is outside its bounds,
            a ValueError is raised.

        """
        if self.bounds is not None:
            errors = []
            # check for reversed bounds
            for key in self.bounds.keys():
                if self.bounds[key][0] > self.bounds[key][1]:
                    errors.append(key)
            if len(errors) > 0:
                msg = (f'The lower bound(s) for {errors} is (are) greater than'
                           ' the upper bound(s).')
                raise ValueError(msg)

            violating_variables = []

            if self.collocator._variable_duration:
                local_ts = self.collocator.time_interval_symbol
                if local_ts in self.bounds.keys():
                    if (free[-1] < self.bounds[local_ts][0]
                        or free[-1] > self.bounds[local_ts][1]):
                        violating_variables.append(local_ts)

            symbole = (self.collocator.state_symbols +
                self.collocator.unknown_input_trajectories)
            for symb in symbole:
                if symb in self.bounds.keys():
                    idx = symbole.index(symb)
                    feld = free[idx*self.collocator.num_collocation_nodes:
                            (idx+1)*self.collocator.num_collocation_nodes]
                    if (np.any(feld < self.bounds[symb][0])
                        or np.any(feld > self.bounds[symb][1])):
                        violating_variables.append(symb)

            # check that initial guesses for unknown parameters are within
            startidx = len(symbole) * self.collocator.num_collocation_nodes
            for symb in self.collocator.unknown_parameters:
                if symb in self.bounds.keys():
                    idx = self.collocator.unknown_parameters.index(symb)
                    if (free[startidx+idx] < self.bounds[symb][0]
                        or free[startidx+idx] > self.bounds[symb][1]):
                        violating_variables.append(symb)

            if len(violating_variables) > 0:
                msg = (f'The initial guesses for {violating_variables} are in '
                f'conflict with their bounds.')
                raise ValueError(msg)

        else:
            pass

    def _generate_bound_arrays(self):
        lb = -self.INF * np.ones(self.num_free)
        ub = self.INF * np.ones(self.num_free)

        N = self.collocator.num_collocation_nodes
        num_state_nodes = N*self.collocator.num_states
        num_non_par_nodes = N*(self.collocator.num_states +
                               self.collocator.num_unknown_input_trajectories)
        state_syms = self.collocator.state_symbols
        unk_traj = self.collocator.unknown_input_trajectories
        unk_par = self.collocator.unknown_parameters

        if self.bounds is not None:
            for var, bounds in self.bounds.items():
                if var in state_syms:
                    i = state_syms.index(var)
                    start = i * N
                    stop = start + N
                    lb[start:stop] = bounds[0] * np.ones(N)
                    ub[start:stop] = bounds[1] * np.ones(N)
                elif var in unk_traj:
                    i = unk_traj.index(var)
                    start = num_state_nodes + i * N
                    stop = start + N
                    lb[start:stop] = bounds[0] * np.ones(N)
                    ub[start:stop] = bounds[1] * np.ones(N)
                elif var in unk_par:
                    i = unk_par.index(var)
                    idx = num_non_par_nodes + i
                    lb[idx] = bounds[0]
                    ub[idx] = bounds[1]
                elif (self.collocator._variable_duration and
                      var == self.collocator.time_interval_symbol):
                    lb[-1] = bounds[0]
                    ub[-1] = bounds[1]
                else:
                    msg = 'Bound variable {} not present in free variables.'
                    raise ValueError(msg.format(var))

<<<<<<< HEAD
        # NOTE : The lower and upper bounds arrays are passed into Problem and
        # pointers to the data in the arrays are stored in the underlying Ipopt
        # problem object. So if they already exist and the user modifies them
        # by creating a new Problem.bounds dictionary update the data instead
        # of created new arrays.
        if hasattr(self, '_lower_bound'):
            self._lower_bound[:] = lb
        else:
            self._lower_bound = lb

        if hasattr(self, 'upper_bound'):
            self._upper_bound[:] = ub
        else:
            self._upper_bound = ub
=======
        self.lower_bound = lb
        self.upper_bound = ub
>>>>>>> d0c2072e

    def objective(self, free):
        """Returns the value of the objective function given a solution to the
        problem.

        Parameters
        ==========
        free : ndarray, shape(n*N + q*N + r + s, )
            A solution to the optimization problem in the canonical form.

        Returns
        =======
        obj_val : float
            The value of the objective function.

        Notes
        =====

        - N : number of collocation nodes
        - n : number of unknown state trajectories
        - q : number of unknown input trajectories
        - r : number of unknown parameters
        - s : number of unknown time intervals

        """
        return self.obj(free)

    def gradient(self, free):
        """Returns the value of the gradient of the objective function given a
        solution to the problem.

        Parameters
        ==========
        free : ndarray, (n*N + q*N + r + s, )
            A solution to the optimization problem in the canonical form.

        Returns
        =======
        gradient_val : ndarray, shape(n*N + q*N + r + s, 1)
            The value of the gradient of the objective function.

        Notes
        =====

        - N : number of collocation nodes
        - n : number of unknown state trajectories
        - q : number of unknown input trajectories
        - r : number of unknown parameters
        - s : number of unknown time intervals

        """
        # This should return a column vector.
        return self.obj_grad(free)

    def constraints(self, free):
        """Returns the value of the constraint functions given a solution to
        the problem.

        Parameters
        ==========
        free : ndarray, (n*N + q*N + r + s, )
            A solution to the optimization problem in the canonical form.

        Returns
        =======
        constraints_val : ndarray, shape(n*(N - 1) + o, )
            The value of the constraint function.

        Notes
        =====

        - N : number of collocation nodes
        - n : number of unknown state trajectories
        - q : number of unknown input trajectories
        - r : number of unknown parameters
        - s : number of unknown time intervals
        - o : number of instance constraints

        """
        # This should return a column vector.
        return self.con(free)

    def jacobianstructure(self):
        """Returns the sparsity structure of the Jacobian of the constraint
        function.

        Returns
        =======
        jac_row_idxs : ndarray, shape(2*n + q + r + s, )
            The row indices for the non-zero values in the Jacobian.
        jac_col_idxs : ndarray, shape(n*(N - 1) + o, )
            The column indices for the non-zero values in the Jacobian.

        """
        return (self.con_jac_rows, self.con_jac_cols)

    def jacobian(self, free):
        """Returns the non-zero values of the Jacobian of the constraint
        function.

        Returns
        =======
        jac_vals : ndarray, shape((2*n + q + r + s)*(n*(N - 1)) + o, )
            Non-zero Jacobian values in triplet format.

        """
        return self.con_jac(free)

    def intermediate(self, *args):
        """This method is called at every optimization iteration. Not for pubic
        use."""
        self.obj_value.append(args[2])

    @_optional_plt_dep
    def plot_trajectories(self, vector, axes=None):
        """Returns the axes for two plots. The first plot displays the state
        trajectories versus time and the second plot displays the input
        trajectories versus time.

        Parameters
        ==========
        vector : ndarray, (n*N + q*N + r + s, )
            The initial guess, solution, or any other vector that is in the
            canonical form.
        axes : ndarray of AxesSubplot, shape(n + m, )
            An array of matplotlib axes to plot to.

        Returns
        =======
        axes : ndarray of AxesSubplot
            A matplotlib axes with the state and input trajectories plotted.

        Notes
        =====

        - N : number of collocation nodes
        - n : number of unknown state trajectories
        - m : number of input trajectories
        - q : number of unknown input trajectories
        - r : number of unknown parameters
        - s : number of unknown time intervals

        """

        if self.collocator._variable_duration:
            state_traj, input_traj, constants, node_time_interval = parse_free(
                vector, self.collocator.num_states,
                self.collocator.num_unknown_input_trajectories,
                self.collocator.num_collocation_nodes,
                variable_duration=self.collocator._variable_duration)
        else:
            state_traj, input_traj, constants = parse_free(
                vector, self.collocator.num_states,
                self.collocator.num_unknown_input_trajectories,
                self.collocator.num_collocation_nodes,
                variable_duration=self.collocator._variable_duration)
            node_time_interval = self.collocator.node_time_interval

        time = np.linspace(0,
                           (self.collocator.num_collocation_nodes-1) *
                           node_time_interval,
                           num=self.collocator.num_collocation_nodes)

        num_axes = (self.collocator.num_states +
                    self.collocator.num_input_trajectories)
        traj_syms = (self.collocator.state_symbols +
                     self.collocator.known_input_trajectories +
                     self.collocator.unknown_input_trajectories)

        trajectories = state_traj

        if self.collocator.num_known_input_trajectories > 0:
            for knw_sym in self.collocator.known_input_trajectories:
                trajectories = np.vstack(
                    (trajectories,
                     self.collocator.known_trajectory_map[knw_sym]))

        if self.collocator.num_unknown_input_trajectories > 0:
            # NOTE : input_traj should be in the same order as
            # self.unknown_input_trajectories.
            trajectories = np.vstack((trajectories, input_traj))

        if axes is None:
            fig, axes = plt.subplots(num_axes, 1, sharex=True,
                                     layout='compressed',
                                     figsize=(6.4, 0.8*num_axes))

        for ax, traj, symbol in zip(axes, trajectories, traj_syms):
            ax.plot(time, traj)
            ax.set_ylabel(sm.latex(symbol, mode='inline'))
        ax.set_xlabel('Time')
        axes[0].set_title('State Trajectories')
        if (self.collocator.num_unknown_input_trajectories +
            self.collocator.num_known_input_trajectories) > 0:
            axes[self.collocator.num_states].set_title('Input Trajectories')
        return axes

    @_optional_plt_dep
    def plot_constraint_violations(self, vector, axes=None, subplots=False):
        """Returns an axis with the state constraint violations plotted versus
        node number and the instance constraints as a bar graph.

        Parameters
        ==========
        vector : ndarray, (n*N + q*N + r + s, )
            The initial guess, solution, or any other vector that is in the
            canonical form.
        axes : ndarray of AxesSubplot, optional.
            If given, it is the user's responsibility to provide the correct
            number of axes.
        subplots : boolean, optional.
            If True, the equations of motion will be plotted in a separate plot
            for each equation of motion. The default is False. If a user wants
            to provide the axes, it is recommended to run once without
            providing axes, to see how many are needed.

        Returns
        =======
        axes : ndarray of AxesSubplot
            A matplotlib axes with the constraint violations plotted. If the
            uses gives at least two axis, the method will tell the user how
            many are needed, unless the correct amount is given.

        Notes
        =====

        - N : number of collocation nodes
        - n : number of unknown state trajectories
        - q : number of unknown input trajectories
        - r : number of unknown parameters
        - s : number of unknown time intervals

        """

        bars_per_plot = None
        rotation = -45

        if subplots:
            figsize = 1.25
        else:
            figsize = 1.75

        if not isinstance(figsize, float):
            raise ValueError('figsize given must be a float.')

        # find the number of bars per plot, so the bars per plot are
        # aproximately the same on each plot
        hilfs = []
        len_constr = self.collocator.num_instance_constraints
        for i in range(6, 11):
            hilfs.append((i, i - len_constr % i))
            if len_constr % i == 0:
                bars_per_plot = i
                if len_constr == bars_per_plot:
                    num_plots = 1
                else:
                    num_plots = len_constr // bars_per_plot

        if bars_per_plot is None:
            maximal = 100
            for i in range(len(hilfs)):
                if hilfs[i][1] < maximal:
                    maximal = hilfs[i][1]
                    bars_per_plot = hilfs[i][0]
            if len_constr <= bars_per_plot:
                num_plots = 1
            else:
                num_plots = len_constr // bars_per_plot + 1

        # ensure that len(axes) is correct, raise ValuError otherwise
        if axes is not None:
            len_axes = len(axes.ravel())
            len_constr = self.collocator.num_instance_constraints
            if (len_constr <= bars_per_plot) and (len_axes < 2):
                raise ValueError('len(axes) must be equal to 2')

            elif ((len_constr % bars_per_plot == 0) and
                  (len_axes < len_constr // bars_per_plot + 1)):
                msg = (f'len(axes) must be equal to '
                       f'{len_constr//bars_per_plot+1}')
                raise ValueError(msg)

            elif ((len_constr % bars_per_plot != 0) and
                  (len_axes < len_constr // bars_per_plot + 2)):
                msg = (f'len(axes) must be equal to '
                       f'{len_constr//bars_per_plot+2}')
                raise ValueError(msg)

            else:
                pass

        N = self.collocator.num_collocation_nodes
        con_violations = self.con(vector)
        state_violations = con_violations[
            :(N - 1) * self.collocator.num_states]
        instance_violations = con_violations[len(state_violations):]
        state_violations = state_violations.reshape(
            (self.collocator.num_states, N - 1))
        con_nodes = range(1, self.collocator.num_collocation_nodes)

        if axes is None:
            if subplots is False or self.collocator.num_states == 1:
                num_eom_plots = 1
            else:
                num_eom_plots = self.collocator.num_states

            fig, axes = plt.subplots(num_eom_plots + num_plots, 1,
                                     figsize=(6.4, figsize*(num_eom_plots +
                                                            num_plots)),
                                     layout='constrained')

        else:
            num_eom_plots = len(axes) - num_plots

        axes = np.asarray(axes).ravel()

        if subplots is False or self.collocator.num_states == 1:
            axes[0].plot(con_nodes, state_violations.T)
            axes[0].set_title('Constraint violations')
            axes[0].set_xlabel('Node Number')
            axes[0].set_ylabel('EoM violation')

        else:
            for i in range(self.collocator.num_states):
                axes[i].plot(con_nodes, state_violations[i])
                axes[i].set_ylabel(f'Eq. {str(i+1)} \n violation', fontsize=9)
                if i < self.collocator.num_states - 1:
                    axes[i].set_xticklabels([])
            axes[num_eom_plots-1].set_xlabel('Node Number')
            axes[0].set_title('Constraint violations')

        if self.collocator.instance_constraints is not None:
            # reduce the instance constrtaints to 2 digits after the decimal
            # point.  give the time in tha variables with 2 digits after the
            # decimal point.  if variable h is used, use the result for h in
            # the time.
            num_inst_viols = self.collocator.num_instance_constraints
            instance_constr_plot = []
            a_before = ''
            a_before_before = ''
            for exp1 in self.collocator.instance_constraints:
                for a in sm.preorder_traversal(exp1):
                    if ((isinstance(a_before, sm.Integer) or
                            isinstance(a_before, sm.Float)) and
                            (a == self.collocator.node_time_interval)):
                        a_before = float(a_before)
                        hilfs = a_before * vector[-1]
                        exp1 = exp1.subs(a_before_before,
                                         sm.Float(round(hilfs, 2)))

                    elif isinstance(a, sm.Float):
                        exp1 = exp1.subs(a, round(a, 2))
                    a_before_before = a_before
                    a_before = a
                instance_constr_plot.append(exp1)

            for i in range(num_plots):
                num_ticks = bars_per_plot
                if i == num_plots - 1:
                    beginn = i * bars_per_plot
                    endd = num_inst_viols
                    num_ticks = num_inst_viols % bars_per_plot
                    if (num_inst_viols % bars_per_plot == 0):
                        num_ticks = bars_per_plot
                else:
                    endd = (i + 1) * bars_per_plot
                    beginn = i * bars_per_plot

                inst_viol = instance_violations[beginn: endd]
                inst_constr = instance_constr_plot[beginn: endd]

                width = [0.06*num_ticks for _ in range(num_ticks)]
                axes[i+num_eom_plots].bar(
                    range(num_ticks), inst_viol,
                    tick_label=[sm.latex(s, mode='inline') for s in
                                inst_constr], width=width)
                axes[i+num_eom_plots].set_ylabel('Instance')
                axes[i+num_eom_plots].set_xticklabels(
                    axes[i+num_eom_plots].get_xticklabels(), rotation=rotation)

        return axes

    @_optional_plt_dep
    def plot_objective_value(self):
        """Returns an axis with the objective value plotted versus the
        optimization iteration. solve() must be run first."""

        fig, ax = plt.subplots(1, layout='compressed')
        ax.set_title('Objective Value')
        ax.plot(self.obj_value)
        ax.set_ylabel('Objective Value')
        ax.set_xlabel('Iteration Number')

        return ax

    def parse_free(self, free):
        """Parses the free parameters vector and returns it's components.

        Parameters
        ==========
        free : ndarray, shape(n*N + q*N + r + s)
            The free parameters of the system.

        Returns
        =======
        states : ndarray, shape(n, N)
            The array of n states through N time steps.
        specified_values : ndarray, shape(q, N) or shape(N,), or None
            The array of q specified inputs through N time steps.
        constant_values : ndarray, shape(r,)
            The array of r constants.
        time_interval : float
            The time between collocation nodes. Only returned if
            ``variable_duration`` is ``True``.

        Notes
        =====

        - N : number of collocation nodes
        - n : number of unknown state trajectories
        - q : number of unknown input trajectories
        - r : number of unknown parameters
        - s : number of unknown time intervals (s=1 if ``variable duration`` is
          ``True`` else s=0)

        """

        n = self.collocator.num_states
        N = self.collocator.num_collocation_nodes
        q = self.collocator.num_unknown_input_trajectories
        variable_duration = self.collocator._variable_duration

        return parse_free(free, n, q, N, variable_duration)

    def time_vector(self, solution=None, start_time=0.0):
        """Returns the time instances of the problem as an numpy ndarray.

        Parameters
        ==========
        solution : ndarray, shape(n*N + q*N + r + s,), optional
            The solution to to problem. Needed if the time interval is variable.
        start_time : float, optional
            The initial time of the problem. Default is 0.0.

        Returns
        =======
        time_vector : ndarray, shape(num_collocation_nodes,)
            The array of time instances.

        """
        t0 = start_time
        if self.collocator._variable_duration:
            if solution is None:
                msg = 'Solution vector must be provided for variable duration.'
                raise ValueError(msg)
            elif solution[-1] <= 0:
                msg = 'Time interval must be strictly greater than zero.'
                raise ValueError(msg)
            elif t0 >= solution[-1] * self.collocator.num_collocation_nodes:
                msg = 'Start time must be less than the final time.'
                raise ValueError(msg)
            else:
                return np.arange(t0, t0 + self.collocator.num_collocation_nodes
                        *solution[-1], solution[-1])

        else:
            return np.arange(t0, t0 + self.collocator.num_collocation_nodes*
                self.collocator.node_time_interval,
                self.collocator.node_time_interval)


class ConstraintCollocator(object):
    """This class is responsible for generating the constraint function and the
    sparse Jacobian of the constraint function using direct collocation methods
    for a non-linear programming problem where the essential constraints are
    defined from the equations of motion of the system.

    Notes
    =====

    - N : number of collocation nodes
    - n : number of states
    - m : number of input trajectories
    - q : number of unknown input trajectories
    - r : number of unknown parameters
    - s : number of unknown time intervals (0 or 1 if fixed duration or
      variable duration)
    - o : number of instance constraints
    - nN + qN + r + s : number of free variables
    - n(N - 1) + o : number of constraints

    Some of the attributes are explained in more detail under Parameters below.

    It is best to treat ``ConstraintCollocator`` as immutable, changing
    attributes after initialization will inevitably fail.

    """
    def __init__(self, equations_of_motion, state_symbols,
                 num_collocation_nodes, node_time_interval,
                 known_parameter_map={}, known_trajectory_map={},
                 instance_constraints=None, time_symbol=None, tmp_dir=None,
                 integration_method='backward euler', parallel=False,
                 show_compile_output=False, backend='cython'):
        """Instantiates a ConstraintCollocator object.

        Parameters
        ==========
        equations_of_motion : sympy.Matrix, shape(n, 1)
            A column matrix of SymPy expressions defining the right hand side
            of the equations of motion when the left hand side is zero, e.g.
            ``0 = x'(t) - f(x(t), u(t), p)`` or ``0 = f(x'(t), x(t), u(t),
            p)``. These should be in first order form but not necessairly
            explicit. They can be ordinary differential equations or
            differential algebraic equations.
        state_symbols : iterable
            An iterable containing all ``n`` of the SymPy functions of time
            which represent the states in the equations of motion.
        num_collocation_nodes : integer
            The number of collocation nodes, ``N``. All known trajectory arrays
            should be of this length.
        node_time_interval : float or Symbol
            The time interval between collocation nodes. If a SymPy symbol is
            provided, the time interval will be treated as a free variable
            resulting in a variable duration solution.
        known_parameter_map : dictionary, optional
            A dictionary that maps the SymPy symbols representing the known
            constant parameters to floats. Any parameters in the equations of
            motion not provided in this dictionary will become free
            optimization variables.
        known_trajectory_map : dictionary, optional
            A dictionary that maps the non-state SymPy functions of time to
            ndarrays of floats of ``shape(N,)``. Any time varying parameters in
            the equations of motion not provided in this dictionary will become
            free trajectories optimization variables. If solving a variable
            duration problem, note that the values here are fixed at each node
            and will not scale with a varying time interval.
        instance_constraints : iterable of SymPy expressions, optional
            These expressions are for constraints on the states at specific
            times. They can be expressions with any state instance and any of
            the known parameters found in the equations of motion. All states
            should be evaluated at a specific instant of time. For example, the
            constraint ``x(0) = 5.0`` would be specified as ``x(0) - 5.0``. For
            variable duration problems you must specify time as an integer
            multiple of the node time interval symbol, for example ``x(0*h) -
            5.0``. The integer must be a value from 0 to
            ``num_collocation_nodes - 1``. Unknown parameters and time varying
            parameters other than the states are currently not supported.
        time_symbol : SymPy Symbol, optional
            The symbol representating time in the equations of motion. If not
            given, it is assumed to be the default stored in
            ``sympy.physics.vector.dynamicsymbols._t``.
        tmp_dir : string, optional
            If you want to see the generated Cython and C code for the
            constraint and constraint Jacobian evaluations, pass in a path to a
            directory here.
        integration_method : string, optional
            The integration method to use, either ``backward euler`` or
            ``midpoint``.
        parallel : boolean, optional
            If true and openmp is installed, constraints and the Jacobian of
            the constraints will be executed across multiple threads. This is
            only useful for performance when the equations of motion have an
            extremely large number of operations. Only available with the
            ``'cython'`` backend.
        show_compile_output : boolean, optional
            If True, STDOUT and STDERR of the Cython compilation call will be
            shown. Only available with the ``'cython'`` backend.
        backend : string, optional
            Backend used to generate the numerical functions, either
            ``'cython'`` (default) or ``'numpy'``.

        """
        self._eom = equations_of_motion

        if time_symbol is not None:
            self._time_symbol = time_symbol
            me.dynamicsymbols._t = time_symbol
        else:
            self._time_symbol = me.dynamicsymbols._t

        self._state_symbols = tuple(state_symbols)
        if len(self.state_symbols) != len(set(self.state_symbols)):
            raise ValueError('State symbols must be unique.')
        if len(self.state_symbols) != self.eom.shape[0]:
            raise ValueError('The number of states must match the number of '
                             'equations of motion.')

        if backend not in ['cython', 'numpy']:
            raise ValueError('backend must be either "cython" or "numpy".')

        self._state_derivative_symbols = tuple([s.diff(self.time_symbol) for
                                               s in state_symbols])
        self._num_states = len(self.state_symbols)

        self._num_collocation_nodes = num_collocation_nodes

        if isinstance(node_time_interval, sm.Symbol):
            self._time_interval_symbol = node_time_interval
            self._variable_duration = True
        else:
            self._time_interval_symbol = sm.Symbol('h_opty', real=True)
            self._variable_duration = False
        self._node_time_interval = node_time_interval

        self._known_parameter_map = known_parameter_map
        self._known_trajectory_map = known_trajectory_map

        self._instance_constraints = instance_constraints

        self._num_constraints = self.num_states * (num_collocation_nodes - 1)

        self._tmp_dir = tmp_dir
        self._parallel = parallel
        self._show_compile_output = show_compile_output
        self._backend = backend

        self._sort_parameters()
        self._check_known_trajectories()
        self._sort_trajectories()
        self._num_free = ((self.num_states +
                           self.num_unknown_input_trajectories) *
                          self.num_collocation_nodes +
                          self.num_unknown_parameters +
                          int(self._variable_duration))

        self.integration_method = integration_method

        if instance_constraints is not None:
            self._num_instance_constraints = len(instance_constraints)
            self._num_constraints += self.num_instance_constraints
            self._identify_functions_in_instance_constraints()
            self._find_closest_free_index()
            self.eval_instance_constraints = self._instance_constraints_func()
            self.eval_instance_constraints_jacobian_values = \
                self._instance_constraints_jacobian_values_func()
        else:
            self._num_instance_constraints = 0

    @property
    def current_discrete_specified_symbols(self):
        """
        The symbols for the current discrete specified inputs.
        Type: tuple

        """
        return self._current_discrete_specified_symbols

    @property
    def current_discrete_state_symbols(self):
        """
        The symbols for the current discrete states.
        Type: n-tuple
        """
        return self._current_discrete_state_symbols

    @property
    def current_known_discrete_specified_symbols(self):
        """
        The symbols for the current discrete specified inputs.
        Type: tuple
        """
        return self._current_known_discrete_specified_symbols

    @property
    def current_unknown_discrete_specified_symbols(self):
        """
        The symbols for the current unknown discrete specified inputs.
        Type: tuple
        """
        return self._current_unknown_discrete_specified_symbols

    @property
    def discrete_eom(self):
        """
        Discretized equations of motion. Depending on the integration method
        used.
        Type: sympy.Matrix, shape(n, 1)
        """
        return self._discrete_eom

    @property
    def eom(self):
        """
        The equations of motion used.
        Type: sympy.Matrix, shape(n, 1)
        """
        return self._eom

    @property
    def input_trajectories(self):
        """
        known_input_trajectories + unknown_input_trajectories.
        Type: tuple
        """
        return self._input_trajectories

    @property
    def instance_constraints(self):
        """
        The instance constraints used in the optimization.
        Type: o-tuple
        """
        return self._instance_constraints

    @property
    def integration_method(self):
        """
        The integration method used. Presently, ``backward euler`` and
        ``midpoint`` are supported.
        Type: str
        """
        return self._integration_method

    @property
    def known_input_trajectories(self):
        """
        The known input trajectories symbols.
        Type: tuple
        """
        return self._known_input_trajectories

    @property
    def known_parameters(self):
        """
        The symbols of the known parameters in the problem.
        Type: tuple
        """
        return self._known_parameters

    @property
    def known_parameter_map(self):
        """
        A mapping of known parameters to their values.
        Type: dict
        """
        return self._known_parameter_map

    @property
    def known_trajectory_map(self):
        """
        A mapping of known trajectories to their values.
        Type: dict
        """
        return self._known_trajectory_map

    @property
    def known_trajectory_symbols(self):
        """
        The known trajectory symbols.
        Type: (m-q)-tuple
        """
        return self._known_trajectory_symbols

    @property
    def next_known_discrete_specified_symbols(self):
        """
        The symbols for the next discrete specified inputs.
        Type: tuple
        """
        return self._next_known_discrete_specified_symbols

    @property
    def next_discrete_specified_symbols(self):
        """
        The symbols for the next discrete specified inputs.
        Type: tuple
        """
        return self._next_discrete_specified_symbols

    @property
    def next_discrete_state_symbols(self):
        """
        The symbols for the next discrete states.
        Type: n-tuple
        """
        return self._next_discrete_state_symbols

    @property
    def next_unknown_discrete_specified_symbols(self):
        """
        The symbols for the next unknown discrete specified inputs.
        Type: tuple
        """
        return self._next_unknown_discrete_specified_symbols

    @property
    def node_time_interval(self):
        """
        The time interval between collocation nodes. float if the interval is
        fixed, ``sympy.Symbol`` if the interval is variable.
        Type: float or sympy.Symbol
        """
        return self._node_time_interval

    @property
    def num_collocation_nodes(self):
        """
        Number of times spaced evenly between the initial and final time of
        the optimization
        Type: int
        """
        return self._num_collocation_nodes

    @property
    def num_constraints(self):
        """
        The number of constraints = (num_collection_nodes-1)*num_states +
        len(instance_constraints).
        Type: int
        """
        return self._num_constraints

    @property
    def num_free(self):
        """
        Number of variables to be optimized = n*N + q*N + r + s.
        Type: int
        """
        return self._num_free

    @property
    def num_input_trajectories(self):
        """
        The number of input trajectories = len(input_trajectories).
        Type: int
        """
        return self._num_input_trajectories

    @property
    def num_instance_constraints(self):
        """
        The number of instance constraints = len(instance_constraints).
        Type: int
        """
        return self._num_instance_constraints

    @property
    def num_known_input_trajectories(self):
        """
        The number of known trajectories = len(known_trajectory_symbols).
        Type: int
        """
        return self._num_known_input_trajectories

    @property
    def num_parameters(self):
        """
        The number of parameters = len(parameters).
        Type: int
        """
        return self._num_parameters

    @property
    def num_known_parameters(self):
        """
        The number of known parameters = len(known_parameters).
        Type: int
        """
        return self._num_known_parameters

    @property
    def num_states(self):
        """
        The number of states = len(state_symbols) = n.
        Type: int
        """
        return self._num_states

    @property
    def num_unknown_input_trajectories(self):
        """
        The number of unknown input trajectories =
        len(unknown_input_trajectories).
        Type: int
        """
        return self._num_unknown_input_trajectories

    @property
    def num_unknown_parameters(self):
        """
        The number of unknown parameters = r.
        Type: int
        """
        return self._num_unknown_parameters

    @property
    def parameters(self):
        """
        known_parameters + unknown_parameters.
        Type: tuple
        """
        return self._parameters

    @property
    def parallel(self):
        """
        Whether to use parallel processing or not.
        Type: bool
        """
        return self._parallel

    @property
    def previous_discrete_state_symbols(self):
        """
        The symbols for the previous discrete states.
        Type: n-tuple
        """
        return self._previous_discrete_state_symbols

    @property
    def show_compile_output(self):
        """
        Whether to show the compile output or not.
        Type: bool
        """
        return self._show_compile_output

    @property
    def state_derivative_symbols(self):
        """
        symbols for the time derivatives of the states.
        Type: n-tuple
        """
        return self._state_derivative_symbols

    @property
    def state_symbols(self):
        """
        The symbols for the states.
        Type: n-tuple
        """
        return self._state_symbols

    @property
    def time_interval_symbol(self):
        """
        sympy.Symbol if the time interval is variable, float if the time
        interval is fixed.
        Type: sympy.Symbol or float
        """
        return self._time_interval_symbol

    @property
    def time_symbol(self):
        """
        The symbol used to represent time, usually `t`.
        Type: sympy.Symbol
        """
        return self._time_symbol

    @property
    def tmp_dir(self):
        """
        The temporary directory used to store files generated.
        Type: str
        """
        return self._tmp_dir

    @property
    def unknown_input_trajectories(self):
        """
        The unknown input trajectories symbols.
        Type: q-tuple
        """
        return self._unknown_input_trajectories

    @property
    def unknown_parameters(self):
        """
        The unknown parameters in the problem, in the sequence in which they
        appear in the solution of the optimization.
        Type: r-tuple
        """
        return self._unknown_parameters


    @integration_method.setter
    def integration_method(self, method):
        """The method can be ``'backward euler'`` or ``'midpoint'``."""
        if method not in ['backward euler', 'midpoint']:
            msg = ("{} is not a valid integration method.")
            raise ValueError(msg.format(method))
        else:
            self._integration_method = method
            self._discrete_symbols()
            self._discretize_eom()

    @staticmethod
    def _parse_inputs(all_syms, known_syms):
        """Returns sets of symbols and their counts, based on if the known
        symbols exist in the set of all symbols.

        Parameters
        ----------
        all_syms : sequence
            A set of SymPy symbols or functions.
        known_syms : sequence
            A set of SymPy symbols or functions.

        Returns
        -------
        known : tuple
            The set of known symbols.
        num_known : integer
            The number of known symbols.
        unknown : tuple
            The set of unknown symbols in all_syms.
        num_unknown :integer
            The number of unknown symbols.

        """
        all_syms = set(all_syms)
        known_syms = known_syms

        if not all_syms:  # if empty sequence
            if known_syms:
                msg = '{} are not in the provided equations of motion.'
                raise ValueError(msg.format(known_syms))
            else:
                known = tuple()
                num_known = 0
                unknown = tuple()
                num_unknown = 0
        else:
            if known_syms:
                known = tuple(known_syms)  # don't sort known syms
                num_known = len(known)
                unknown = tuple(sort_sympy(all_syms.difference(known)))
                num_unknown = len(unknown)
            else:
                known = tuple()
                num_known = 0
                unknown = tuple(sort_sympy(all_syms))
                num_unknown = len(unknown)

        return known, num_known, unknown, num_unknown

    def _sort_parameters(self):
        """Finds and counts all of the parameters in the equations of motion
        and categorizes them based on which parameters the user supplies.
        The unknown parameters are sorted by name."""

        # TODO : Should the full parameter list be sorted here for consistency?
        parameters = self.eom.free_symbols.copy()
        if self.time_symbol in parameters:
            parameters.remove(self.time_symbol)

        res = self._parse_inputs(parameters,
                                 self.known_parameter_map.keys())

        self._known_parameters = res[0]
        self._num_known_parameters = res[1]
        self._unknown_parameters = res[2]
        self._num_unknown_parameters = res[3]

        self._parameters = res[0] + res[2]
        self._num_parameters = len(self.parameters)

    def _check_known_trajectories(self):
        """Raises and error if the known trajectories are not the correct
        length."""

        N = self.num_collocation_nodes

        for k, v in self.known_trajectory_map.items():
            if len(v) != N:
                msg = 'The known parameter {} is not length {}.'
                raise ValueError(msg.format(k, N))

    def _sort_trajectories(self):
        """Finds and counts all of the non-state, time varying parameters in
        the equations of motion and categorizes them based on which parameters
        the user supplies. The unknown parameters are sorted by name."""

        states = set(self.state_symbols)
        states_derivatives = set(self.state_derivative_symbols)

        # TODO : Add tests for time symbols that are not `t`.
        time_varying_symbols = me.find_dynamicsymbols(self.eom)
        state_related = states.union(states_derivatives)
        non_states = time_varying_symbols.difference(state_related)

        res = self._parse_inputs(non_states,
                                 self.known_trajectory_map.keys())

        self._known_input_trajectories = res[0]
        self._num_known_input_trajectories = res[1]
        self._unknown_input_trajectories = res[2]
        self._num_unknown_input_trajectories = res[3]

        self._input_trajectories = res[0] + res[2]
        self._num_input_trajectories = len(self.input_trajectories)

    def _discrete_symbols(self):
        """Instantiates discrete symbols for each time varying variable in the
        equations of motion.

        Instantiates
        ------------
        previous_discrete_state_symbols : tuple of sympy.Symbols
            The n symbols representing the system's (ith - 1) states.
        current_discrete_state_symbols : tuple of sympy.Symbols
            The n symbols representing the system's ith states.
        next_discrete_state_symbols : tuple of sympy.Symbols
            The n symbols representing the system's (ith + 1) states.
        current_known_discrete_specified_symbols : tuple of sympy.Symbols
            The symbols representing the system's ith known input
            trajectories.
        next_known_discrete_specified_symbols : tuple of sympy.Symbols
            The symbols representing the system's (ith + 1) known input
            trajectories.
        current_unknown_discrete_specified_symbols : tuple of sympy.Symbols
            The symbols representing the system's ith unknown input
            trajectories.
        next_unknown_discrete_specified_symbols : tuple of sympy.Symbols
            The symbols representing the system's (ith + 1) unknown input
            trajectories.
        current_discrete_specified_symbols : tuple of sympy.Symbols
            The m symbols representing the system's ith specified inputs.
        next_discrete_specified_symbols : tuple of sympy.Symbols
            The m symbols representing the system's (ith + 1) specified
            inputs.

        """

        # The previus, current, and next states.
        self._previous_discrete_state_symbols = \
            tuple([sm.Symbol(f.__class__.__name__ + 'p', real=True)
                   for f in self.state_symbols])
        self._current_discrete_state_symbols = \
            tuple([sm.Symbol(f.__class__.__name__ + 'i', real=True)
                   for f in self.state_symbols])
        self._next_discrete_state_symbols = \
            tuple([sm.Symbol(f.__class__.__name__ + 'n', real=True)
                   for f in self.state_symbols])

        # The current and next known input trajectories.
        self._current_known_discrete_specified_symbols = \
            tuple([sm.Symbol(f.__class__.__name__ + 'i', real=True)
                   for f in self.known_input_trajectories])
        self._next_known_discrete_specified_symbols = \
            tuple([sm.Symbol(f.__class__.__name__ + 'n', real=True)
                   for f in self.known_input_trajectories])

        # The current and next unknown input trajectories.
        self._current_unknown_discrete_specified_symbols = \
            tuple([sm.Symbol(f.__class__.__name__ + 'i', real=True)
                   for f in self.unknown_input_trajectories])
        self._next_unknown_discrete_specified_symbols = \
            tuple([sm.Symbol(f.__class__.__name__ + 'n', real=True)
                   for f in self.unknown_input_trajectories])

        self._current_discrete_specified_symbols = (
            self.current_known_discrete_specified_symbols +
            self.current_unknown_discrete_specified_symbols)
        self._next_discrete_specified_symbols = (
            self.next_known_discrete_specified_symbols +
            self.next_unknown_discrete_specified_symbols)

    def _discretize_eom(self):
        """Instantiates the constraint equations in a discretized form using
        backward Euler or midpoint discretization.

        Instantiates
        ------------
        discrete_eoms : sympy.Matrix, shape(n, 1)
            The column vector of the discretized equations of motion.

        """
        logging.info('Discretizing the equations of motion.')
        x = self.state_symbols
        xd = self.state_derivative_symbols
        u = self.input_trajectories

        xp = self.previous_discrete_state_symbols
        xi = self.current_discrete_state_symbols
        xn = self.next_discrete_state_symbols
        ui = self.current_discrete_specified_symbols
        un = self.next_discrete_specified_symbols

        h = self.time_interval_symbol

        if self.integration_method == 'backward euler':

            deriv_sub = {d: (i - p) / h for d, i, p in zip(xd, xi, xp)}

            func_sub = dict(zip(x + u, xi + ui))

            self._discrete_eom = me.msubs(self.eom, deriv_sub, func_sub)

        elif self.integration_method == 'midpoint':

            xdot_sub = {d: (n - i) / h for d, i, n in zip(xd, xi, xn)}
            x_sub = {d: (i + n) / 2 for d, i, n in zip(x, xi, xn)}
            u_sub = {d: (i + n) / 2 for d, i, n in zip(u, ui, un)}
            self._discrete_eom = me.msubs(self.eom, xdot_sub, x_sub, u_sub)

    def _identify_functions_in_instance_constraints(self):
        """Instantiates a set containing all of the instance functions, i.e.
        x(1.0) in the instance constraints."""

        all_funcs = set()

        for con in self.instance_constraints:
            all_funcs = all_funcs.union(con.atoms(sm.Function))

        self.instance_constraint_function_atoms = all_funcs

    def _find_closest_free_index(self):
        """Instantiates a dictionary mapping the instance functions to the
        nearest index in the free variables vector."""

        def determine_free_index(time_index, state):
            state_index = self.state_symbols.index(state)
            return time_index + state_index * self.num_collocation_nodes

        N = self.num_collocation_nodes
        h = self.node_time_interval
        duration = h * (N - 1)

        node_map = {}
        for func in self.instance_constraint_function_atoms:
            if self._variable_duration:
                if func.args[0] == 0:
                    time_idx = 0
                else:
                    try:
                        time_idx = int(func.args[0]/self.time_interval_symbol)
                    except TypeError as err:  # can't convert to integer
                        msg = ('Instance constraint {} is not a correct '
                               'integer multiple of the time interval.')
                        raise TypeError(msg.format(func)) from err
                if time_idx not in range(self.num_collocation_nodes):
                    msg = ('Instance constraint {} gives an index of {} which '
                           'is not between 0 and {}.')
                    raise ValueError(msg.format(
                        func, time_idx, self.num_collocation_nodes - 1))
            else:
                time_value = func.args[0]
                time_vector = np.linspace(0.0, duration, num=N)
                time_idx = np.argmin(np.abs(time_vector - time_value))
            free_index = determine_free_index(time_idx,
                                              func.__class__(self.time_symbol))
            node_map[func] = free_index

        self.instance_constraints_free_index_map = node_map

    def _instance_constraints_func(self):
        """Returns a function that evaluates the instance constraints given
        the free optimization variables."""
        free = sm.DeferredVector('FREE')
        def_map = {k: free[v] for k, v in
                   self.instance_constraints_free_index_map.items()}
        subbed_constraints = [con.subs(def_map) for con in
                              self.instance_constraints]
        f = sm.lambdify(([free] + list(self.known_parameter_map.keys())),
                        subbed_constraints, modules=[{'ImmutableMatrix':
                                                      np.array}, "numpy"])

        return lambda free: f(free, *self.known_parameter_map.values())

    def _instance_constraints_jacobian_indices(self):
        """Returns the row and column indices of the non-zero values in the
        Jacobian of the constraints."""
        idx_map = self.instance_constraints_free_index_map

        num_eom_constraints = self.num_states*(self.num_collocation_nodes - 1)

        rows = []
        cols = []

        for i, con in enumerate(self.instance_constraints):
            funcs = con.atoms(sm.Function)
            indices = [idx_map[f] for f in funcs]
            row_idxs = num_eom_constraints + i * np.ones(len(indices),
                                                         dtype=int)
            rows += list(row_idxs)
            cols += indices

        return np.array(rows, dtype=int), np.array(cols, dtype=int)

    def _instance_constraints_jacobian_values_func(self):
        """Returns the non-zero values of the constraint Jacobian associated
        with the instance constraints."""
        free = sm.DeferredVector('FREE')

        def_map = {k: free[v] for k, v in
                   self.instance_constraints_free_index_map.items()}

        funcs = []
        num_vals_per_func = []
        for con in self.instance_constraints:
            partials = list(con.atoms(sm.Function))
            num_vals_per_func.append(len(partials))
            jac = sm.Matrix([con]).jacobian(partials)
            jac = jac.subs(def_map)
            funcs.append(sm.lambdify(([free] +
                                      list(self.known_parameter_map.keys())),
                                     jac, modules=[{'ImmutableMatrix':
                                                    np.array}, "numpy"]))
        length = np.sum(num_vals_per_func)

        def wrapped(free):
            arr = np.zeros(length)
            j = 0
            for i, (f, num) in enumerate(zip(funcs, num_vals_per_func)):
                arr[j:j + num] = f(free, *self.known_parameter_map.values())
                j += num
            return arr

        return wrapped

    def _gen_multi_arg_con_func(self):
        """Instantiates a function that evaluates the constraints given all of
        the arguments of the functions, i.e. not just the free optimization
        variables.

        Instantiates
        ------------
        _multi_arg_con_func : function
            A function which returns the numerical values of the constraints
            at collocation nodes 2,...,N.

        Notes
        -----
        args:
            all current states (x1i, ..., xni)
            all previous states (x1p, ... xnp)
            all current specifieds (s1i, ..., smi)
            parameters (c1, ..., cb)
            time interval (h)

            args: (x1i, ..., xni, x1p, ... xnp, s1i, ..., smi, c1, ..., cb, h)
            n: num states
            m: num specified
            b: num parameters

        The function should evaluate and return an array:

            [con_1_2, ..., con_1_N, con_2_2, ...,
             con_2_N, ..., con_n_2, ..., con_n_N]

        for n states and N-1 constraints at the time points.

        """
        xi_syms = self.current_discrete_state_symbols
        xp_syms = self.previous_discrete_state_symbols
        xn_syms = self.next_discrete_state_symbols
        si_syms = self.current_discrete_specified_symbols
        sn_syms = self.next_discrete_specified_symbols
        h_sym = self.time_interval_symbol
        constant_syms = self.known_parameters + self.unknown_parameters

        if self.integration_method == 'backward euler':

            args = [x for x in xi_syms] + [x for x in xp_syms]
            args += [s for s in si_syms] + list(constant_syms) + [h_sym]

            current_start = 1
            current_stop = None
            adjacent_start = None
            adjacent_stop = -1

        elif self.integration_method == 'midpoint':

            args = [x for x in xi_syms] + [x for x in xn_syms]
            args += [s for s in si_syms] + [s for s in sn_syms]
            args += list(constant_syms) + [h_sym]

            current_start = None
            current_stop = -1
            adjacent_start = 1
            adjacent_stop = None

        if self._backend == 'cython':
            logging.info('Compiling the constraint function.')
            f = ufuncify_matrix(args, self.discrete_eom,
                                const=constant_syms + (h_sym,),
                                tmp_dir=self.tmp_dir, parallel=self.parallel,
                                show_compile_output=self.show_compile_output)
        elif self._backend == 'numpy':
            f = lambdify_matrix(args, self.discrete_eom)

        def constraints(state_values, specified_values, constant_values,
                        interval_value):
            """Returns a vector of constraint values given all of the
            unknowns in the equations of motion over the 2, ..., N time
            steps.

            Parameters
            ----------
            states : ndarray, shape(n, N)
                The array of n states through N time steps.
            specified_values : ndarray, shape(m, N) or shape(N,)
                The array of m specifieds through N time steps.
            constant_values : ndarray, shape(b,)
                The array of b parameters.
            interval_value : float
                The value of the discretization time interval.

            Returns
            -------
            constraints : ndarray, shape(N-1,)
                The array of constraints from t = 2, ..., N.
                [con_1_2, ..., con_1_N, con_2_2, ...,
                 con_2_N, ..., con_n_2, ..., con_n_N]

            """

            assert state_values.shape == (self.num_states,
                                          self.num_collocation_nodes)
            # n x N - 1
            x_current = state_values[:, current_start:current_stop]
            # n x N - 1
            x_adjacent = state_values[:, adjacent_start:adjacent_stop]

            # 2n x N - 1
            args = [x for x in x_current] + [x for x in x_adjacent]

            # 2n + m x N - 1
            if len(specified_values.shape) == 2:
                assert specified_values.shape == (self.num_input_trajectories,
                                                  self.num_collocation_nodes)
                si = specified_values[:, current_start:current_stop]
                args += [s for s in si]
                if self.integration_method == 'midpoint':
                    sn = specified_values[:, adjacent_start:adjacent_stop]
                    args += [s for s in sn]
            elif (len(specified_values.shape) == 1 and
                  specified_values.size != 0):
                assert specified_values.shape == (self.num_collocation_nodes,)
                si = specified_values[current_start:current_stop]
                args += [si]
                if self.integration_method == 'midpoint':
                    sn = specified_values[adjacent_start:adjacent_stop]
                    args += [sn]

            args += [c for c in constant_values]
            args += [interval_value]

            num_constraints = state_values.shape[1] - 1

            # TODO : Move this to an attribute of the class so that it is
            # only initialized once and just reuse it on each evaluation of
            # this function.
            result = np.empty((num_constraints, state_values.shape[0]))

            return f(result, *args).T.flatten()

        self._multi_arg_con_func = constraints

    def jacobian_indices(self):
        """Returns the row and column indices for the non-zero values in the
        constraint Jacobian.

        Returns
        -------
        jac_row_idxs : ndarray, shape(2*n + q + r + s,)
            The row indices for the non-zero values in the Jacobian.
        jac_col_idxs : ndarray, shape(n + o,)
            The column indices for the non-zero values in the Jacobian.

        """

        N = self.num_collocation_nodes
        n = self.num_states

        num_constraint_nodes = N - 1

        if self.integration_method == 'backward euler':

            num_partials = n * (2 * n + self.num_unknown_input_trajectories +
                                self.num_unknown_parameters +
                                int(self._variable_duration))

        elif self.integration_method == 'midpoint':

            num_partials = n * (2 * n + 2 *
                                self.num_unknown_input_trajectories +
                                self.num_unknown_parameters +
                                int(self._variable_duration))

        num_non_zero_values = num_constraint_nodes * num_partials

        if self.instance_constraints is not None:
            ins_row_idxs, ins_col_idxs = \
                self._instance_constraints_jacobian_indices()
            num_non_zero_values += len(ins_row_idxs)

        jac_row_idxs = np.empty(num_non_zero_values, dtype=int)
        jac_col_idxs = np.empty(num_non_zero_values, dtype=int)

        """
        The symbolic derivative matrix for a single constraint node follows
        these patterns:

        Backward Euler
        --------------
        i: ith, p: ith-1

        For example:
        x1i = the first state at the ith constraint node
        uqi = the qth input at the ith constraint node
        uqn = the qth input at the ith+1 constraint node

        [x1] [x1i, ..., xni, x1p, ..., xnp, u1i, .., uqi, p1, ..., pr, h]
        [. ]
        [. ]
        [. ]
        [xn]

        Midpoint
        --------
        i: ith, n: ith+1

        [x1] [x1i, ..., xni, x1n, ..., xnn, u1i, .., uqi, u1n, ..., uqn, p1, ..., pp, h]
        [. ]
        [. ]
        [. ]
        [xn]

        Each of these matrices are evaulated at N-1 constraint nodes and
        then the 3D matrix is flattened into a 1d array. The backward euler
        uses nodes 1 <= i <= N-1 and the midpoint uses 0 <= i <= N - 2. So
        the flattened arrays looks like:

        M = N-1
        P = N-2

        Backward Euler
        --------------

        i=1  x1  | [x11, ..., xn1, x10, ..., xn0, u11, .., uq1, p1, ..., pr, h,
             x2  |  x11, ..., xn1, x10, ..., xn0, u11, .., uq1, p1, ..., pr, h,
             ... |  ...,
             xn  |  x11, ..., xn1, x10, ..., xn0, u11, .., uq1, p1, ..., pr, h,
        i=2  x1  |  x12, ..., xn2, x11, ..., xn1, u12, .., uq2, p1, ..., pr, h,
             x2  |  x12, ..., xn2, x11, ..., xn1, u12, .., uq2, p1, ..., pr, h,
             ... |  ...,
             xn  |  x12, ..., xn2, x11, ..., xn1, u12, .., uq2, p1, ..., pr, h,
                 |  ...,
        i=M  x1  |  x1M, ..., xnM, x1P, ..., xnP, u1M, .., uqM, p1, ..., pr, h,
             x2  |  x1M, ..., xnM, x1P, ..., xnP, u1M, .., uqM, p1, ..., pr, h,
             ... |  ...,
             xn  |  x1M, ..., xnM, x1P, ..., xnP, u1M, .., uqM, p1, ..., pr, h]

        Midpoint
        --------

        i=0   x1  | [x10, ..., xn0, x11, ..., xn1, u10, .., uq0, u11, .., uq1, p1, ..., pr, h,
                x2  |  x10, ..., xn0, x11, ..., xn1, u10, .., uq0, u11, .., uq1, p1, ..., pr, h,
                ... |  ...,
                xn  |  x10, ..., xn0, x11, ..., xn1, u10, .., uq0, u11, .., uq1, p1, ..., pr, h,
        i=1   x1  |  x11, ..., xn1, x12, ..., xn2, u11, .., uq1, u12, .., uq2, p1, ..., pr, h,
                x2  |  x11, ..., xn1, x12, ..., xn2, u11, .., uq1, u12, .., uq2, p1, ..., pr, h,
                ... |  ...,
                xn  |  x11, ..., xn1, x12, ..., xn2, u11, .., uq1, u12, .., uq2, p1, ..., pr, h,
                ... |  ...,
        i=P   x1  |  x1P, ..., xnP, x1M, ..., xnM, u1P, .., uqP, u1M, .., uqM, p1, ..., pr, h,
                x2  |  x1P, ..., xnP, x1M, ..., xnM, u1P, .., uqP, u1M, .., uqM, p1, ..., pr, h,
                ... |  ...,
                xn  |  x1P, ..., xnP, x1M, ..., xnM, u1P, .., uqP, u1M, .., uqM, p1, ..., pr, h]

        These two arrays contain of the non-zero values of the sparse
        Jacobian[#]_.

        .. [#] Some of the partials can be equal to zero and could be
            excluded from the array. These could be a significant number.

        Now we need to generate the triplet format indices of the full
        sparse Jacobian for each one of the entries in these arrays. The
        format of the Jacobian matrix is:

        Backward Euler
        --------------

                [x10, ..., x1N-1, ..., xn0, ..., xnN-1, u10, ..., u1N-1, ..., uq0, ..., uqN-1, p1, ..., pr, h]
        [x11]
        [x12]
        [...]
        [x1M]
        [...]
        [xn1]
        [xn2]
        [...]
        [xnM]

        Midpoint
        --------

                [x10, ..., x1N-1, ..., xn0, ..., xnN-1, u10, ..., u1N-1, ..., uq0, ..., uqN-1, p1, ..., pr, h]
        [x10]
        [x11]
        [...]
        [x1P]
        [...]
        [xn0]
        [xn1]
        [...]
        [xnP]


        """
        for i in range(num_constraint_nodes):

            # n : number of states
            # m : number of input trajectories
            # p : number of parameters
            # q : number of unknown input trajectories
            # r : number of unknown parameters
            # s : number of unknown time intervals

            # the states repeat every N - 1 constraints
            # row_idxs = [0 * (N - 1), 1 * (N - 1),  2 * (N - 1), ..., n * (N - 1)]

            # This gives the Jacobian row indices matching the ith
            # constraint node for each state. ith corresponds to the loop
            # indice.
            row_idxs = [j * (num_constraint_nodes) + i for j in range(n)]

            # first row, the columns indices mapping is:
            # [1, N + 1, ..., N - 1] : [x1p, x1i, 0, ..., 0]
            # [0, N, ..., 2 * (N - 1)] : [x2p, x2i, 0, ..., 0]
            # [-p:] : p1,..., pp  the free constants

            # i=0: [1, ..., n * N + 1, 0, ..., n * N + 0, n * N:n * N + p]
            # i=1: [2, ..., n * N + 2, 1, ..., n * N + 1, n * N:n * N + p]
            # i=2: [3, ..., n * N + 3, 2, ..., n * N + 2, n * N:n * N + p]

            if self.integration_method == 'backward euler':

                col_idxs = [j * N + i + 1 for j in range(n)]
                col_idxs += [j * N + i for j in range(n)]
                col_idxs += [n * N + j * N + i + 1 for j in
                             range(self.num_unknown_input_trajectories)]
                col_idxs += [(n + self.num_unknown_input_trajectories) * N + j
                             for j in range(self.num_unknown_parameters +
                                            int(self._variable_duration))]

            elif self.integration_method == 'midpoint':

                col_idxs = [j * N + i for j in range(n)]
                col_idxs += [j * N + i + 1 for j in range(n)]
                col_idxs += [n * N + j * N + i for j in
                             range(self.num_unknown_input_trajectories)]
                col_idxs += [n * N + j * N + i + 1 for j in
                             range(self.num_unknown_input_trajectories)]
                col_idxs += [(n + self.num_unknown_input_trajectories) * N + j
                             for j in range(self.num_unknown_parameters +
                                            int(self._variable_duration))]

            row_idx_permutations = np.repeat(row_idxs, len(col_idxs))
            col_idx_permutations = np.array(list(col_idxs) * len(row_idxs),
                                            dtype=int)

            start = i * num_partials
            stop = (i + 1) * num_partials
            jac_row_idxs[start:stop] = row_idx_permutations
            jac_col_idxs[start:stop] = col_idx_permutations

        if self.instance_constraints is not None:
            jac_row_idxs[-len(ins_row_idxs):] = ins_row_idxs
            jac_col_idxs[-len(ins_col_idxs):] = ins_col_idxs

        return jac_row_idxs, jac_col_idxs

    def _gen_multi_arg_con_jac_func(self):
        """Instantiates a function that evaluates the Jacobian of the
        constraints.

        Instantiates
        ------------
        _multi_arg_con_jac_func : function
            A function which returns the numerical values of the constraints
            at time points 2,...,N.

        """
        xi_syms = self.current_discrete_state_symbols
        xp_syms = self.previous_discrete_state_symbols
        xn_syms = self.next_discrete_state_symbols
        si_syms = self.current_discrete_specified_symbols
        sn_syms = self.next_discrete_specified_symbols
        ui_syms = self.current_unknown_discrete_specified_symbols
        un_syms = self.next_unknown_discrete_specified_symbols
        h_sym = self.time_interval_symbol
        constant_syms = self.known_parameters + self.unknown_parameters

        if self.integration_method == 'backward euler':

            # The free parameters are always the n * (N - 1) state values,
            # the unknown input trajectories, and the unknown model
            # constants, so the base Jacobian needs to be taken with respect
            # to the ith, and ith - 1 states, and the free model constants.
            wrt = (xi_syms + xp_syms + ui_syms + self.unknown_parameters)
            if self._variable_duration:
                wrt += (h_sym,)

            # The arguments to the Jacobian function include all of the free
            # Symbols/Functions in the matrix expression.
            args = xi_syms + xp_syms + si_syms + constant_syms + (h_sym,)

            current_start = 1
            current_stop = None
            adjacent_start = None
            adjacent_stop = -1

        elif self.integration_method == 'midpoint':

            wrt = (xi_syms + xn_syms + ui_syms + un_syms +
                   self.unknown_parameters)
            if self._variable_duration:
                wrt += (h_sym,)

            # The arguments to the Jacobian function include all of the free
            # Symbols/Functions in the matrix expression.
            args = (xi_syms + xn_syms + si_syms + sn_syms + constant_syms +
                    (h_sym,))

            current_start = None
            current_stop = -1
            adjacent_start = 1
            adjacent_stop = None

        # This creates a matrix with all of the symbolic partial derivatives
        # necessary to compute the full Jacobian.
        logging.info('Differentiating the constraint function.')
        discrete_eom_matrix = sm.ImmutableDenseMatrix(self.discrete_eom)
        wrt_matrix = sm.ImmutableDenseMatrix([list(wrt)])
        if self._backend == 'cython':
            symbolic_partials = _forward_jacobian(discrete_eom_matrix,
                                                  wrt_matrix.T)
        elif self._backend == 'numpy':
            symbolic_partials = discrete_eom_matrix.jacobian(wrt_matrix.T)

        # This generates a numerical function that evaluates the matrix of
        # partial derivatives. This function returns the non-zero elements
        # needed to build the sparse constraint Jacobian.
        if self._backend == 'cython':
            logging.info('Compiling the Jacobian function.')
            eval_partials = ufuncify_matrix(args, symbolic_partials,
                                            const=constant_syms + (h_sym,),
                                            tmp_dir=self.tmp_dir,
                                            parallel=self.parallel)
        elif self._backend == 'numpy':
            eval_partials = lambdify_matrix(args, symbolic_partials)

        if isinstance(symbolic_partials, tuple) and len(symbolic_partials) == 2:
            num_rows = symbolic_partials[1][0].shape[0]
            num_cols = symbolic_partials[1][0].shape[1]
        else:
            num_rows = symbolic_partials.shape[0]
            num_cols = symbolic_partials.shape[1]
        result = np.empty((self.num_collocation_nodes - 1, num_rows*num_cols))

        def constraints_jacobian(state_values, specified_values,
                                 parameter_values, interval_value):
            """Returns the values of the sparse constraing Jacobian matrix
            given all of the values for each variable in the equations of
            motion over the N - 1 nodes.

            Parameters
            ----------
            states : ndarray, shape(n, N)
                The array of n states through N time steps. There are always
                at least two states.
            specified_values : ndarray, shape(m, N) or shape(N,)
                The array of m specified inputs through N time steps.
            parameter_values : ndarray, shape(p,)
                The array of p parameter.
            interval_value : float
                The value of the discretization time interval.

            Returns
            -------
            constraint_jacobian_values : ndarray, shape(see below,)
                backward euler: shape((N - 1) * n * (2*n + q + r + s),)
                midpoint: shape((N - 1) * n * (2*n + 2*q + r + s),)
                The values of the non-zero entries of the constraints
                Jacobian. These correspond to the triplet formatted indices
                returned from jacobian_indices.

            Notes
            -----
            - N : number of collocation nodes
            - n : number of states
            - m : number of input trajectories
            - p : number of parameters
            - q : number of unknown input trajectories
            - r : number of unknown parameters
            - s : number of unknown time intervals
            - n*(N - 1) : number of constraints

            """
            # Each of these arrays are shape(n, N - 1). The x_adjacent is
            # either the previous value of the state or the next value of
            # the state, depending on the integration method.
            x_current = state_values[:, current_start:current_stop]
            x_adjacent = state_values[:, adjacent_start:adjacent_stop]

            # 2n x N - 1
            args = [x for x in x_current] + [x for x in x_adjacent]

            # 2n + m x N - 1
            if len(specified_values.shape) == 2:
                si = specified_values[:, current_start:current_stop]
                args += [s for s in si]
                if self.integration_method == 'midpoint':
                    sn = specified_values[:, adjacent_start:adjacent_stop]
                    args += [s for s in sn]
            elif len(specified_values.shape) == 1 and specified_values.size != 0:
                si = specified_values[current_start:current_stop]
                args += [si]
                if self.integration_method == 'midpoint':
                    sn = specified_values[adjacent_start:adjacent_stop]
                    args += [sn]

            args += [c for c in parameter_values]
            args += [interval_value]

            # backward euler: shape(N - 1, n, 2*n + q + r)
            # midpoint: shape(N - 1, n, 2*n + 2*q + r)
            non_zero_derivatives = eval_partials(result, *args)

            return non_zero_derivatives.ravel()

        self._multi_arg_con_jac_func = constraints_jacobian

    @staticmethod
    def _merge_fixed_free(syms, fixed, free, typ):
        """Returns an array with the fixed and free values combined. This just
        takes the known and unknown values and combines them for the function
        evaluation.

        This assumes that you have the free constants in the correct order.

        Parameters
        ----------
        syms : iterable of SymPy Symbols or Functions
        fixed : dictionary
            A mapping from Symbols to floats or Functions to 1d ndarrays.
        free : ndarray, (N,) or shape(n,N)
            An array
        typ : string
            traj or par

        """

        merged = []
        n = 0
        # syms is order as known (fixed) then unknown (free)
        for i, s in enumerate(syms):
            if s in fixed.keys():
                merged.append(fixed[s])
            else:
                if typ == 'traj' and len(free.shape) == 1:
                    merged.append(free)
                else:
                    merged.append(free[n])
                    n += 1
        return np.array(merged)

    def _wrap_constraint_funcs(self, func, typ):
        """Returns a function that evaluates all of the constraints or
        Jacobian of the constraints given the free optimization variables.

        Parameters
        ----------
        func : function
            A function that takes the full parameter set and evaluates the
            constraint functions or the Jacobian of the contraint functions.
            i.e. the output of _gen_multi_arg_con_func or
            _gen_multi_arg_con_jac_func.

        Returns
        -------
        func : function
            A function which returns constraint values given the system's
            free optimization variables.

        """

        def constraints(free):

            if self._variable_duration:
                (free_states, free_specified, free_constants,
                 time_interval) = parse_free(
                     free, self.num_states,
                     self.num_unknown_input_trajectories,
                     self.num_collocation_nodes,
                     variable_duration=self._variable_duration)
            else:
                free_states, free_specified, free_constants = parse_free(
                    free, self.num_states, self.num_unknown_input_trajectories,
                    self.num_collocation_nodes,
                    variable_duration=self._variable_duration)
                time_interval = self.node_time_interval

            all_specified = self._merge_fixed_free(self.input_trajectories,
                                                   self.known_trajectory_map,
                                                   free_specified, 'traj')

            all_constants = self._merge_fixed_free(self.parameters,
                                                   self.known_parameter_map,
                                                   free_constants, 'par')

            eom_con_vals = func(free_states, all_specified, all_constants,
                                time_interval)

            if self.instance_constraints is not None:
                if typ == 'con':
                    ins_con_vals = self.eval_instance_constraints(free)
                elif typ == 'jac':
                    ins_con_vals = \
                        self.eval_instance_constraints_jacobian_values(free)
                return np.hstack((eom_con_vals, ins_con_vals))
            else:
                return eom_con_vals

        intro, second = func.__doc__.split('Parameters')
        params, returns = second.split('Returns')
        new_doc = '{}Parameters\n----------\nfree : ndarray, shape()\n\nReturns\n{}'
        constraints.__doc__ = new_doc.format(intro, returns)

        return constraints

    def generate_constraint_function(self):
        """Returns a function which evaluates the constraints given the
        array of free optimization variables."""
        logging.info('Generating constraint function.')
        self._gen_multi_arg_con_func()
        return self._wrap_constraint_funcs(self._multi_arg_con_func, 'con')

    def generate_jacobian_function(self):
        """Returns a function which evaluates the Jacobian of the
        constraints given the array of free optimization variables."""
        logging.info('Generating jacobian function.')
        self._gen_multi_arg_con_jac_func()
        return self._wrap_constraint_funcs(self._multi_arg_con_jac_func, 'jac')<|MERGE_RESOLUTION|>--- conflicted
+++ resolved
@@ -128,8 +128,6 @@
                       eomn2, ... eomnN,
                       c1, ..., co]
 
-<<<<<<< HEAD
-
     The ``bounds`` attribute may be changed to a new dictionary after
     instantiation of ``Problem`` by setting ``Problem.bounds = {..}`` but
     changing ``problem.bounds[state] = (low, high)`` will have no effect.
@@ -139,9 +137,6 @@
     and may be accessed as follows::
 
        Problem_instance.collocator.name_of_attribute
-=======
-    The attributes may be accessed as follows: ``Problem_instance.collocator.name_of_attribute``
->>>>>>> d0c2072e
 
     """
 
@@ -376,7 +371,6 @@
                     msg = 'Bound variable {} not present in free variables.'
                     raise ValueError(msg.format(var))
 
-<<<<<<< HEAD
         # NOTE : The lower and upper bounds arrays are passed into Problem and
         # pointers to the data in the arrays are stored in the underlying Ipopt
         # problem object. So if they already exist and the user modifies them
@@ -391,10 +385,6 @@
             self._upper_bound[:] = ub
         else:
             self._upper_bound = ub
-=======
-        self.lower_bound = lb
-        self.upper_bound = ub
->>>>>>> d0c2072e
 
     def objective(self, free):
         """Returns the value of the objective function given a solution to the
