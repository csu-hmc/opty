--- conflicted
+++ resolved
@@ -791,10 +791,6 @@
         else:
             self._time_symbol = me.dynamicsymbols._t
 
-<<<<<<< HEAD
-        self._state_symbols = tuple(state_symbols)
-        self._state_derivative_symbols = tuple([s.diff(self._time_symbol) for
-=======
         self.state_symbols = tuple(state_symbols)
         if len(self.state_symbols) != len(set(self.state_symbols)):
             raise ValueError('State symbols must be unique.')
@@ -803,7 +799,6 @@
                              'equations of motion.')
 
         self.state_derivative_symbols = tuple([s.diff(self.time_symbol) for
->>>>>>> f9b9b026
                                                s in state_symbols])
         self._num_states = len(self._state_symbols)
 
