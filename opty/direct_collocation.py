#!/usr/bin/env python

import sys
from functools import wraps
import logging

import numpy as np
import sympy as sm
from sympy.physics import mechanics as me
import cyipopt
plt = sm.external.import_module('matplotlib.pyplot',
                                import_kwargs={'fromlist': ['']},
                                catch=(RuntimeError,))

from .utils import (ufuncify_matrix, lambdify_matrix, parse_free,
                    _optional_plt_dep, _forward_jacobian, sort_sympy)

__all__ = ['Problem', 'ConstraintCollocator']

logger = logging.getLogger(__name__)


class _DocInherit(object):
    """
    Docstring inheriting method descriptor

    The class itself is also used as a decorator

    Taken from https://stackoverflow.com/questions/2025562/inherit-docstrings-in-python-class-inheritance

    This is the rather complex solution to using the super classes method
    docstring and modifying it.
    """

    def __init__(self, mthd):
        self.mthd = mthd
        self.name = mthd.__name__

    def __get__(self, obj, cls):
        if obj:
            return self.get_with_inst(obj, cls)
        else:
            return self.get_no_inst(cls)

    def get_with_inst(self, obj, cls):

        overridden = getattr(super(cls, obj), self.name, None)

        @wraps(self.mthd, assigned=('__name__', '__module__'))
        def f(*args, **kwargs):
            return self.mthd(obj, *args, **kwargs)

        return self.use_parent_doc(f, overridden)

    def get_no_inst(self, cls):

        for parent in cls.__mro__[1:]:
            overridden = getattr(parent, self.name, None)
            if overridden:
                break

        @wraps(self.mthd, assigned=('__name__', '__module__'))
        def f(*args, **kwargs):
            return self.mthd(*args, **kwargs)

        return self.use_parent_doc(f, overridden)

    def use_parent_doc(self, func, source):
        if source is None:
            raise NameError("Can't find '%s' in parents" % self.name)
        func.__doc__ = self._combine_docs(
            self.mthd.__doc__, ConstraintCollocator.__init__.__doc__)
        return func

    @staticmethod
    def _combine_docs(prob_doc, coll_doc):
        beg, end = prob_doc.split('SPLIT')
        if sys.version_info[1] >= 13:
            sep = 'Parameters\n==========\n'
            _, middle = coll_doc.split(sep)
            mid = middle[:-1]
        else:
            sep = 'Parameters\n        ==========\n        '
            _, middle = coll_doc.split(sep)
            mid = middle[:-9]
        return beg + mid + end


_doc_inherit = _DocInherit


class Problem(cyipopt.Problem):
    """This class allows the user to instantiate a problem object with the
    essential data required to solve a direct collocation optimal control or
    parameter identification problem.

    This is a subclass of `cyipopt's Problem class
    <https://cyipopt.readthedocs.io/en/stable/reference.html#cyipopt.Problem>`_.

    Notes
    =====

    - N : number of collocation nodes
    - M : number of equations of motion
    - n : number of states
    - m : number of input trajectories
    - q : number of unknown input trajectories
    - r : number of unknown parameters
    - s : number of unknown time intervals (0 or 1 if fixed duration or
      variable duration)
    - o : number of instance constraints
    - nN + qN + r + s : number of free variables
    - M(N - 1) + o : number of constraints

    If ``x`` are the state variables, ``u`` are the unknown input trajectories,
    and ``p`` are the unknown parameters, and ``h`` is the unknown time
    interval then the free optimization variables are in this order::

       free = [x11, ... x1N,
               xn1, ... xnN,
               u11, ... u1N,
               uq1, ... xqN,
               p1, ... pr,
               h]

    If the equations of motion are equations ``eom1`` to ``eomM`` and  instance
    constraints are ``c``,  the constraint array is ordered as::

       constraints = [eom12, ... eom1N,
                      eomM2, ... eomMN,
                      c1, ..., co]

<<<<<<< HEAD
    The ``bounds`` attribute may be changed to a new dictionary after
    instantiation of ``Problem`` by setting ``Problem.bounds = {..}`` but
    changing ``problem.bounds[state] = (low, high)`` will have no effect.

    Some attributes are only accessible from the
    :py:class:`ConstraintCollocator` object associated with this ``Problem``
    and may be accessed as follows::

       Problem_instance.collocator.name_of_attribute

=======
>>>>>>> 70d4133b
    """

    INF = 10e19

    @_doc_inherit
    def __init__(self, obj, obj_grad, equations_of_motion, state_symbols,
                 num_collocation_nodes, node_time_interval,
                 known_parameter_map={}, known_trajectory_map={},
                 instance_constraints=None, time_symbol=None, tmp_dir=None,
                 integration_method='backward euler', parallel=False,
                 bounds=None, show_compile_output=False, backend='cython',
                 eom_bounds=None):
        """

        Parameters
        ==========
        obj : function
            Returns the value of the objective function given the free vector.
            The call signature can be ``obj(free)`` or ``obj(self, free)``
            where ``self`` is the problem instance and ``free`` is an array.
        obj_grad : function
            Returns the gradient of the objective function given the free
            vector. The call signature can be ``obj_grad(free)`` or
            ``obj_grad(self, free)`` where ``self`` is the problem instance and
            ``free`` is an array.
        SPLIT
        bounds : dictionary, optional
            This dictionary should contain a mapping from any of the symbolic
            states, unknown trajectories, unknown parameters, or unknown time
            interval to a 2-tuple of floats, the first being the lower bound
            and the second the upper bound for that free variable, e.g.
            ``{x(t): (-1.0, 5.0)}``.
        eom_bounds : dictionary, optional
            Optional lower and upper bounds for the equations of motion,
            default is ``(0.0, 0.0)`` for each equation making them equality
            constraints. Dictionary is a mapping of equation of motion integer
            indices to a tuple of a lower and upper bounds given as floats.
            The index integer corresponds to the order of
            ``equations_of_motion``.  Example: ``{3: (0.0, np.inf)}`` would
            make the 4th equation of motion an inequality constraint that
            cannot be below zero. Beware of transforming essential differential
            equations into inequality constraints, as that is likely not
            desired. These are typically used only for additional path
            constraints.

        """

        # TODO : This check belongs in the ConstraintCollocator, not here.
        if not equations_of_motion.has(sm.Derivative):
            raise ValueError('No time derivatives are present.'
                             ' The equations of motion must be ordinary '
                             'differential equations (ODEs) or '
                             'differential algebraic equations (DAEs).')

        self.collocator = ConstraintCollocator(
            equations_of_motion, state_symbols, num_collocation_nodes,
            node_time_interval, known_parameter_map, known_trajectory_map,
            instance_constraints, time_symbol, tmp_dir, integration_method,
            parallel, show_compile_output=show_compile_output, backend=backend)

        self.bounds = bounds

        # Check that the keys of eom_bounds correspond to equations of motion
        if eom_bounds is not None:
            key_list = []
            for key in eom_bounds.keys():
                if key not in range(len(equations_of_motion)):
                    key_list.append(key)
            if len(key_list) > 0:
                raise ValueError(f'Keys {key_list} in eom_bounds do not '
                                 'correspond to equations of motion.')

        self.eom_bounds = eom_bounds
        # This only counts the explicit args in the function signature, not the
        # kwargs. See: https://stackoverflow.com/a/61941161
        self._obj_num_args = (obj.__code__.co_argcount -
                              (0 if obj.__defaults__ is None else
                               len(obj.__defaults__)))
        self._obj_grad_num_args = (obj_grad.__code__.co_argcount -
                                   (0 if obj_grad.__defaults__ is None else
                                    len(obj_grad.__defaults__)))
        if self._obj_num_args not in [1, 2]:
            raise ValueError('The objective function can only have one or two'
                             ' arguments.')
        if self._obj_grad_num_args not in [1, 2]:
            raise ValueError('The gradient function can only have one or two'
                             ' arguments.')
        self.obj = obj
        self.obj_grad = obj_grad
        self.con = self.collocator.generate_constraint_function()
        logger.info('Constraint function generated.')
        self.con_jac = self.collocator.generate_jacobian_function()
        logger.info('Jacobian function generated.')

        self.con_jac_rows, self.con_jac_cols = \
            self.collocator.jacobian_indices()

        self.num_free = self.collocator.num_free
        self.num_constraints = self.collocator.num_constraints

        self._generate_bound_arrays()
        self._generate_constraint_bound_arrays()

        self._extraction_indices = self._generate_extraction_indices()

        super(Problem, self).__init__(n=self.num_free,
                                      m=self.num_constraints,
                                      lb=self.lower_bound,
                                      ub=self.upper_bound,
                                      cl=self._low_con_bounds,
                                      cu=self._upp_con_bounds)

        self.obj_value = []

    def solve(self, free, lagrange=[], zl=[], zu=[], respect_bounds=False):
        """Returns the optimal solution and an info dictionary.

        Solves the posed optimization problem starting at point x.

        Parameters
        ----------
        x : array-like, shape(n*N + q*N + r + s, )
            Initial guess.

        lagrange : array-like, shape(n*(N-1) + o, ), optional (default=[])
            Initial values for the constraint multipliers (only if warm start
            option is chosen).

        zl : array-like, shape(n*N + q*N + r + s, ), optional (default=[])
            Initial values for the multipliers for lower variable bounds (only
            if warm start option is chosen).

        zu : array-like, shape(n*N + q*N + r + s, ), optional (default=[])
            Initial values for the multipliers for upper variable bounds (only
            if warm start option is chosen).

        respect_bounds : bool, optional (default=False)
            If True, the initial guess is checked to ensure that it is within
            the bounds, and a ValueError is raised if it is not. If False, the
            initial guess is not checked.

        Returns
        -------
        x : :py:class:`numpy.ndarray`, shape`(n*N + q*N + r + s, )`
            Optimal solution.
        info: :py:class:`dict` with the following entries
            ``x``: :py:class:`numpy.ndarray`, shape`(n*N + q*N + r + s, )`
                optimal solution
            ``g``: :py:class:`numpy.ndarray`, shape`(M*(N-1) + o, )`
                constraints at the optimal solution
            ``obj_val``: :py:class:`float`
                objective value at optimal solution
            ``mult_g``: :py:class:`numpy.ndarray`, shape`(M*(N-1) + o, )`
                final values of the constraint multipliers
            ``mult_x_L``: :py:class:`numpy.ndarray`, shape`(M*N + q*N + r + s, )`
                bound multipliers at the solution
            ``mult_x_U``: :py:class:`numpy.ndarray`, shape`(M*N + q*N + r + s, )`
                bound multipliers at the solution
            ``status``: :py:class:`int`
                gives the status of the algorithm
            ``status_msg``: :py:class:`str`
                gives the status of the algorithm as a message

        """
        if respect_bounds:
            self.check_bounds_conflict(free)
        return super().solve(free, lagrange=lagrange, zl=zl, zu=zu)

    def check_bounds_conflict(self, free):
        """
        Ascertains that the initial guesses for all variables are within the
        limits prescribed by their respective bounds. Raises a ValueError if
        for any variable the initial guess is outside its bounds, or if the
        lower bound is greater than the upper bound.

        Parameters
        ----------
        free : array_like, shape(n*N + q*N + r + s, )
            Initial guess given to solve.

        Raises
        ------
        ValueError
            If the lower bound for a variable or for an equation of motion is
            greater than its upper bound, ``opty`` may not break, but the
            solution will likely not be correct. Hence a ValueError is raised
            in such as case.

            If the initial guess for any variable is outside its bounds,
            a ValueError is raised.

        """
        errors1 = []
        errors2 = []
        if self.eom_bounds is not None:
            # check for reversed bounds
            for key in self.eom_bounds.keys():
                if self.eom_bounds[key][0] > self.eom_bounds[key][1]:
                    errors1.append(key)

        if self.bounds is not None:
            # check for reversed bounds
            for key in self.bounds.keys():
                if self.bounds[key][0] > self.bounds[key][1]:
                    errors2.append(key)

        errors = errors1 + errors2
        if len(errors) > 0:
                msg = (f'The lower bound(s) for {errors} is (are) greater than'
                       f' the upper bound(s).')
                raise ValueError(msg)

        if self.bounds is not None:
            violating_variables = []

            if self.collocator._variable_duration:
                local_ts = self.collocator.time_interval_symbol
                if local_ts in self.bounds.keys():
                    if (free[-1] < self.bounds[local_ts][0]
                        or free[-1] > self.bounds[local_ts][1]):
                        violating_variables.append(local_ts)

            symbole = (self.collocator.state_symbols +
                       self.collocator.unknown_input_trajectories)
            for symb in symbole:
                if symb in self.bounds.keys():
                    idx = symbole.index(symb)
                    feld = free[idx*self.collocator.num_collocation_nodes:
                                (idx+1)*self.collocator.num_collocation_nodes]
                    if (np.any(feld < self.bounds[symb][0])
                        or np.any(feld > self.bounds[symb][1])):
                        violating_variables.append(symb)

            # check that initial guesses for unknown parameters are within
            startidx = len(symbole) * self.collocator.num_collocation_nodes
            for symb in self.collocator.unknown_parameters:
                if symb in self.bounds.keys():
                    idx = self.collocator.unknown_parameters.index(symb)
                    if (free[startidx+idx] < self.bounds[symb][0]
                        or free[startidx+idx] > self.bounds[symb][1]):
                        violating_variables.append(symb)

            if len(violating_variables) > 0:
                msg = (f'The initial guesses for {violating_variables} are in '
                       f'conflict with their bounds.')
                raise ValueError(msg)

        else:
            pass

    def _generate_constraint_bound_arrays(self):

        # The default is that all constraints associated with the provided
        # equations of motion are equality constraints.
        low_con_bounds = np.zeros(self.num_constraints)
        upp_con_bounds = np.zeros(self.num_constraints)

        # If the user provides bounds for the equations of motion, process
        # them.
        if self.eom_bounds is not None:
            N = self.collocator.num_collocation_nodes
            for eom_idx, bnds in self.eom_bounds.items():
                low_con_bounds[eom_idx*(N - 1):(eom_idx + 1)*(N - 1)] = bnds[0]
                upp_con_bounds[eom_idx*(N - 1):(eom_idx + 1)*(N - 1)] = bnds[1]

        self._low_con_bounds = low_con_bounds
        self._upp_con_bounds = upp_con_bounds

    def _generate_bound_arrays(self):
        lb = -self.INF * np.ones(self.num_free)
        ub = self.INF * np.ones(self.num_free)

        N = self.collocator.num_collocation_nodes
        num_state_nodes = N*self.collocator.num_states
        num_non_par_nodes = N*(self.collocator.num_states +
                               self.collocator.num_unknown_input_trajectories)
        state_syms = self.collocator.state_symbols
        unk_traj = self.collocator.unknown_input_trajectories
        unk_par = self.collocator.unknown_parameters

        if self.bounds is not None:
            for var, bounds in self.bounds.items():
                if var in state_syms:
                    i = state_syms.index(var)
                    start = i * N
                    stop = start + N
                    lb[start:stop] = bounds[0] * np.ones(N)
                    ub[start:stop] = bounds[1] * np.ones(N)
                elif var in unk_traj:
                    i = unk_traj.index(var)
                    start = num_state_nodes + i * N
                    stop = start + N
                    lb[start:stop] = bounds[0] * np.ones(N)
                    ub[start:stop] = bounds[1] * np.ones(N)
                elif var in unk_par:
                    i = unk_par.index(var)
                    idx = num_non_par_nodes + i
                    lb[idx] = bounds[0]
                    ub[idx] = bounds[1]
                elif (self.collocator._variable_duration and
                      var == self.collocator.time_interval_symbol):
                    lb[-1] = bounds[0]
                    ub[-1] = bounds[1]
                else:
                    msg = 'Bound variable {} not present in free variables.'
                    raise ValueError(msg.format(var))

        # NOTE : The lower and upper bounds arrays are passed into Problem and
        # pointers to the data in the arrays are stored in the underlying Ipopt
        # problem object. So if they already exist and the user modifies them
        # by creating a new Problem.bounds dictionary update the data instead
        # of created new arrays.
        if hasattr(self, '_lower_bound'):
            self._lower_bound[:] = lb
        else:
            self._lower_bound = lb

        if hasattr(self, 'upper_bound'):
            self._upper_bound[:] = ub
        else:
            self._upper_bound = ub

    def objective(self, free):
        """Returns the value of the objective function given a solution to the
        problem.

        Parameters
        ==========
        free : ndarray, shape(n*N + q*N + r + s, )
            A solution to the optimization problem in the canonical form.

        Returns
        =======
        obj_val : float
            The value of the objective function.

        Notes
        =====

        - N : number of collocation nodes
        - n : number of unknown state trajectories
        - q : number of unknown input trajectories
        - r : number of unknown parameters
        - s : number of unknown time intervals

        """
        args = (self, free)
        start = 2 - self._obj_num_args
        return self.obj(*args[start:])

    def gradient(self, free):
        """Returns the value of the gradient of the objective function given a
        solution to the problem.

        Parameters
        ==========
        free : ndarray, (n*N + q*N + r + s, )
            A solution to the optimization problem in the canonical form.

        Returns
        =======
        gradient_val : ndarray, shape(n*N + q*N + r + s, 1)
            The value of the gradient of the objective function.

        Notes
        =====

        - N : number of collocation nodes
        - n : number of unknown state trajectories
        - q : number of unknown input trajectories
        - r : number of unknown parameters
        - s : number of unknown time intervals

        """
        args = (self, free)
        start = 2 - self._obj_grad_num_args
        return self.obj_grad(*args[start:])

    def constraints(self, free):
        """Returns the value of the constraint functions given a solution to
        the problem.

        Parameters
        ==========
        free : ndarray, (n*N + q*N + r + s, )
            A solution to the optimization problem in the canonical form.

        Returns
        =======
        constraints_val : ndarray, shape(M*(N - 1) + o, )
            The value of the constraint function.

        Notes
        =====

        - N : number of collocation nodes
        - M : number of equations of motion
        - n : number of unknown state trajectories
        - q : number of unknown input trajectories
        - r : number of unknown parameters
        - s : number of unknown time intervals
        - o : number of instance constraints

        """
        # This should return a column vector.
        return self.con(free)

    def jacobianstructure(self):
        """Returns the sparsity structure of the Jacobian of the constraint
        function.

        Returns
        =======
        jac_row_idxs : ndarray, shape(2*n + q + r + s, )
            The row indices for the non-zero values in the Jacobian.
        jac_col_idxs : ndarray, shape(M*(N - 1) + o, )
            The column indices for the non-zero values in the Jacobian.

        Notes
        =====

        - N : number of collocation nodes
        - M : number of equations of motion
        - n : number of unknown state trajectories
        - q : number of unknown input trajectories
        - r : number of unknown parameters
        - s : number of unknown time intervals
        - o : number of instance constraints

        """
        return (self.con_jac_rows, self.con_jac_cols)

    def jacobian(self, free):
        """Returns the non-zero values of the Jacobian of the constraint
        function.

        Returns
        =======
        jac_vals : ndarray, shape((2*n + q + r + s)*(M*(N - 1)) + o, )
            Non-zero Jacobian values in triplet format.

        """
        return self.con_jac(free)

    def intermediate(self, *args):
        """This method is called at every optimization iteration. Not for pubic
        use."""
        self.obj_value.append(args[2])

    @_optional_plt_dep
    def plot_trajectories(self, vector, axes=None, show_bounds=False):
        """Returns the axes for two plots. The first plot displays the state
        trajectories versus time and the second plot displays the input
        trajectories versus time.

        Parameters
        ==========
        vector : ndarray, (n*N + q*N + r + s, )
            The initial guess, solution, or any other vector that is in the
            canonical form.
        axes : ndarray of AxesSubplot, shape(n + m, )
            An array of matplotlib axes to plot to.
        show_bounds : bool, optional
            If True, the bounds will be plotted in the plot of the respective
            trajectory.

        Returns
        =======
        axes : ndarray of AxesSubplot
            A matplotlib axes with the state and input trajectories plotted.

        Notes
        =====

        - N : number of collocation nodes
        - M : number of equations of motion
        - n : number of unknown state trajectories
        - m : number of input trajectories
        - q : number of unknown input trajectories
        - r : number of unknown parameters
        - s : number of unknown time intervals

        """

        if self.collocator._variable_duration:
            state_traj, input_traj, constants, node_time_interval = parse_free(
                vector, self.collocator.num_states,
                self.collocator.num_unknown_input_trajectories,
                self.collocator.num_collocation_nodes,
                variable_duration=self.collocator._variable_duration)
        else:
            state_traj, input_traj, constants = parse_free(
                vector, self.collocator.num_states,
                self.collocator.num_unknown_input_trajectories,
                self.collocator.num_collocation_nodes,
                variable_duration=self.collocator._variable_duration)
            node_time_interval = self.collocator.node_time_interval

        time = np.linspace(0,
                           (self.collocator.num_collocation_nodes-1) *
                           node_time_interval,
                           num=self.collocator.num_collocation_nodes)

        num_axes = (self.collocator.num_states +
                    self.collocator.num_input_trajectories)
        traj_syms = (self.collocator.state_symbols +
                     self.collocator.known_input_trajectories +
                     self.collocator.unknown_input_trajectories)

        trajectories = state_traj

        if self.collocator.num_known_input_trajectories > 0:
            for knw_sym in self.collocator.known_input_trajectories:
                try:
                    trajectories = np.vstack(
                        (trajectories,
                        self.collocator.known_trajectory_map[knw_sym]))
                except ValueError:
                    trajectories = np.vstack(
                        (trajectories,
                        self.collocator.known_trajectory_map[knw_sym](vector)))

        if self.collocator.num_unknown_input_trajectories > 0:
            # NOTE : input_traj should be in the same order as
            # self.unknown_input_trajectories.
            trajectories = np.vstack((trajectories, input_traj))

        if axes is None:
            fig, axes = plt.subplots(num_axes, 1, sharex=True,
                                     layout='compressed',
                                     figsize=(6.4, 0.8*num_axes))

        for ax, traj, symbol in zip(axes, trajectories, traj_syms):
            ax.plot(time, traj)
            ax.set_ylabel(sm.latex(symbol, mode='inline'))

            if self.bounds is not None and show_bounds:
                if symbol in self.bounds.keys():
                    ax.axhline(self.bounds[symbol][0], color='C1', lw=1.0,
                               linestyle='--')
                    ax.axhline(self.bounds[symbol][1], color='C1', lw=1.0,
                               linestyle='--')
        ax.set_xlabel('Time')
        axes[0].set_title('State Trajectories')
        if (self.collocator.num_unknown_input_trajectories +
            self.collocator.num_known_input_trajectories) > 0:
            axes[self.collocator.num_states].set_title('Input Trajectories')
        return axes

    @_optional_plt_dep
    def plot_constraint_violations(self, vector, axes=None, subplots=False):
        """Returns an axis with the state constraint violations plotted versus
        node number and the instance constraints as a bar graph.

        Parameters
        ==========
        vector : ndarray, (n*N + q*N + r + s, )
            The initial guess, solution, or any other vector that is in the
            canonical form.
        axes : ndarray of AxesSubplot, optional.
            If given, it is the user's responsibility to provide the correct
            number of axes.
        subplots : boolean, optional.
            If True, the equations of motion will be plotted in a separate plot
            for each equation of motion. The default is False. If a user wants
            to provide the axes, it is recommended to run once without
            providing axes, to see how many are needed.

        Returns
        =======
        axes : ndarray of AxesSubplot
            A matplotlib axes with the constraint violations plotted. If the
            uses gives at least two axis, the method will tell the user how
            many are needed, unless the correct amount is given.

        Notes
        =====

        - N : number of collocation nodes
        - M : number of equations of motion
        - n : number of unknown state trajectories
        - q : number of unknown input trajectories
        - r : number of unknown parameters
        - s : number of unknown time intervals

        """

        bars_per_plot = None
        rotation = -45

        if subplots:
            figsize = 1.25
        else:
            figsize = 1.75

        if not isinstance(figsize, float):
            raise ValueError('figsize given must be a float.')

        # find the number of bars per plot, so the bars per plot are
        # aproximately the same on each plot
        hilfs = []
        len_constr = self.collocator.num_instance_constraints
        for i in range(6, 11):
            hilfs.append((i, i - len_constr % i))
            if len_constr % i == 0:
                bars_per_plot = i
                if len_constr == bars_per_plot:
                    num_plots = 1
                else:
                    num_plots = len_constr // bars_per_plot

        if bars_per_plot is None:
            maximal = 100
            for i in range(len(hilfs)):
                if hilfs[i][1] < maximal:
                    maximal = hilfs[i][1]
                    bars_per_plot = hilfs[i][0]
            if len_constr <= bars_per_plot:
                num_plots = 1
            else:
                num_plots = len_constr // bars_per_plot + 1

        # ensure that len(axes) is correct, raise ValuError otherwise
        if axes is not None:
            len_axes = len(axes.ravel())
            len_constr = self.collocator.num_instance_constraints
            if (len_constr <= bars_per_plot) and (len_axes < 2):
                raise ValueError('len(axes) must be equal to 2')

            elif ((len_constr % bars_per_plot == 0) and
                  (len_axes < len_constr // bars_per_plot + 1)):
                msg = (f'len(axes) must be equal to '
                       f'{len_constr//bars_per_plot+1}')
                raise ValueError(msg)

            elif ((len_constr % bars_per_plot != 0) and
                  (len_axes < len_constr // bars_per_plot + 2)):
                msg = (f'len(axes) must be equal to '
                       f'{len_constr//bars_per_plot+2}')
                raise ValueError(msg)

            else:
                pass

        N = self.collocator.num_collocation_nodes
        con_violations = self.con(vector)
        eom_violations = con_violations[:self.collocator.num_eom*(N - 1)]
        instance_violations = con_violations[len(eom_violations):]
        eom_violations = eom_violations.reshape((self.collocator.num_eom,
                                                 N - 1))
        # TODO : figure out a way to plot the inequality constraint violations
        # don't plot inequality
        if self.eom_bounds is not None:
            for k, v in self.eom_bounds.items():
                eom_violations[k] = np.nan

        con_nodes = range(1, self.collocator.num_collocation_nodes)

        if axes is None:
            if subplots is False or self.collocator.num_eom == 1:
                num_eom_plots = 1
            else:
                num_eom_plots = self.collocator.num_eom

            fig, axes = plt.subplots(num_eom_plots + num_plots, 1,
                                     figsize=(6.4, figsize*(num_eom_plots +
                                                            num_plots)),
                                     layout='constrained')

        else:
            num_eom_plots = len(axes) - num_plots

        axes = np.asarray(axes).ravel()

        if subplots is False or self.collocator.num_eom == 1:
            axes[0].plot(con_nodes, eom_violations.T)
            axes[0].set_title('Constraint violations')
            axes[0].set_xlabel('Node Number')
            axes[0].set_ylabel('EoM violation')

        else:
            for i in range(self.collocator.num_eom):
                if ((self.eom_bounds is not None) and
                    (i in self.eom_bounds.keys())):  # don't plot if inequality
                    axes[i].plot(con_nodes, np.nan*np.ones_like(con_nodes))
                    axes[i].set_ylabel(f'Eq. {str(i+1)} \n not shown',
                                       fontsize=9)
                else:
                    axes[i].plot(con_nodes, eom_violations[i])
                    axes[i].set_ylabel(f'Eq. {str(i+1)} \n violation',
                                       fontsize=9)
                if i < self.collocator.num_eom - 1:
                    axes[i].set_xticklabels([])
            axes[num_eom_plots-1].set_xlabel('Node Number')
            axes[0].set_title('Constraint violations')

        if self.collocator.instance_constraints is not None:
            # reduce the instance constraints to 2 digits after the decimal
            # point.  give the time in tha variables with 2 digits after the
            # decimal point.  if variable h is used, use the result for h in
            # the time.
            num_inst_viols = self.collocator.num_instance_constraints
            instance_constr_plot = []
            a_before = ''
            a_before_before = ''
            for exp1 in self.collocator.instance_constraints:
                for a in sm.preorder_traversal(exp1):
                    if ((isinstance(a_before, sm.Integer) or
                            isinstance(a_before, sm.Float)) and
                            (a == self.collocator.node_time_interval)):
                        a_before = float(a_before)
                        hilfs = a_before * vector[-1]
                        exp1 = exp1.subs(a_before_before,
                                         sm.Float(round(hilfs, 2)))

                    elif isinstance(a, sm.Float):
                        exp1 = exp1.subs(a, round(a, 2))
                    a_before_before = a_before
                    a_before = a
                instance_constr_plot.append(exp1)

            for i in range(num_plots):
                num_ticks = bars_per_plot
                if i == num_plots - 1:
                    beginn = i * bars_per_plot
                    endd = num_inst_viols
                    num_ticks = num_inst_viols % bars_per_plot
                    if (num_inst_viols % bars_per_plot == 0):
                        num_ticks = bars_per_plot
                else:
                    endd = (i + 1) * bars_per_plot
                    beginn = i * bars_per_plot

                inst_viol = instance_violations[beginn: endd]
                inst_constr = instance_constr_plot[beginn: endd]

                width = [0.06*num_ticks for _ in range(num_ticks)]
                axes[i+num_eom_plots].bar(
                    range(num_ticks), inst_viol,
                    tick_label=[sm.latex(s, mode='inline') for s in
                                inst_constr], width=width)
                axes[i+num_eom_plots].set_ylabel('Instance')
                axes[i+num_eom_plots].set_xticklabels(
                    axes[i+num_eom_plots].get_xticklabels(), rotation=rotation)

        return axes

    @_optional_plt_dep
    def plot_objective_value(self):
        """Returns an axis with the objective value plotted versus the
        optimization iteration. solve() must be run first."""

        fig, ax = plt.subplots(1, layout='compressed')
        ax.set_title('Objective Value')
        ax.plot(self.obj_value)
        ax.set_ylabel('Objective Value')
        ax.set_xlabel('Iteration Number')

        return ax

    @_optional_plt_dep
    def _plot_jacobian_sparsity(self, ax=None):
        # TODO : Make this a public method.
        # %%
        # Visualize the sparseness of the Jacobian for the non-linear programming
        # problem.

        # TODO : Figure out how to not depend on scipy if possible.
        from scipy.sparse import coo_matrix
        jac_vals = self.jacobian(np.ones(self.num_free))
        row_idxs, col_idxs = self.jacobianstructure()
        jacobian_matrix = coo_matrix((jac_vals, (row_idxs, col_idxs)))
        if ax is None:
            fig, ax = plt.subplots()
            ax.spy(jacobian_matrix)
        return ax

    def _generate_extraction_indices(self):
        """Returns a dictionary that maps all unknown variables to a list of
        indices needed to extract that variable from the free optimization
        vector."""
        d = {}

        N = self.collocator.num_collocation_nodes
        n = self.collocator.num_states
        q = self.collocator.num_unknown_input_trajectories
        r = self.collocator.num_unknown_parameters
        len_states = n*N
        len_specifieds = q*N
        len_both = len_states + len_specifieds

        for var in self.collocator.state_symbols:
            idx = self.collocator.state_symbols.index(var)
            d[var] = list(range(idx*N, (idx + 1)*N))

        for var in self.collocator.unknown_input_trajectories:
            idx = self.collocator.unknown_input_trajectories.index(var)
            d[var] = list(range(len_states + idx*N, len_states + (idx + 1)*N))

        for var in self.collocator.unknown_parameters:
            idx = self.collocator.unknown_parameters.index(var)
            d[var] = list(range(len_both + idx, len_both + idx + 1))

        if self.collocator._variable_duration:
            h = self.collocator.time_interval_symbol
            d[h] = list(range(len_both + r, self.num_free))

        return d

    def fill_free(self, free, values, *variables):
        """Replaces the values in a vector shaped the same as the free
        optimization vector corresponding to the variable names.

        Parameters
        ==========
        free : ndarray, shape(n*N + q*N + r + s, )
            Vector to replace values in.
        values : ndarray, shape(N,) or float
            Numerical values to insert, arrays for each variable must be in
            order of monotonic time and then stacked in order variables. The
            shape depends on how many variables and whether they are
            trajectories or parameters.
        varables: Symbol or Function()(time)
            One or more of the unknown optimization variables in the problem.

        """
        d = self._extraction_indices
        idxs = []
        for var in variables:
            try:
                idxs += d[var]
            except KeyError:
                raise ValueError(f'{var} not an unknown in this problem.')
        free[idxs] = values

    def extract_values(self, free, *variables):
        """Returns the numerical values of the free variables.

        Parameters
        ==========
        free : ndarray, shape(n*N + q*N + r + s)
            The free optimization vector of the system, required if var is an
            unknown optimization variable.
        variables : Symbol or Function()(time), len(d)
            One or more of the known or unknown variables in the problem.

        Returns
        =======
        values : ndarray
            The numerical values of the variables. The shape depends on how
            many variables and whether they are trajectories or parameters.

        """
        d = self._extraction_indices
        idxs = []
        for var in variables:
            try:
                idxs += d[var]
            except KeyError:
                raise ValueError(f'{var} not an unknown in this problem.')
        return free[idxs]

    def parse_free(self, free):
        """Parses the free parameters vector and returns it's components.

        Parameters
        ==========
        free : ndarray, shape(n*N + q*N + r + s)
            The free parameters of the system.

        Returns
        =======
        states : ndarray, shape(n, N)
            The array of n states through N time steps.
        specified_values : ndarray, shape(q, N) or shape(N,), or None
            The array of q specified inputs through N time steps.
        constant_values : ndarray, shape(r,)
            The array of r constants.
        time_interval : float
            The time between collocation nodes. Only returned if
            ``variable_duration`` is ``True``.

        Notes
        =====

        - N : number of collocation nodes
        - M : number of equations of motion
        - n : number of unknown state trajectories
        - q : number of unknown input trajectories
        - r : number of unknown parameters
        - s : number of unknown time intervals (s=1 if ``variable duration`` is
          ``True`` else s=0)

        """

        n = self.collocator.num_states
        N = self.collocator.num_collocation_nodes
        q = self.collocator.num_unknown_input_trajectories
        variable_duration = self.collocator._variable_duration

        return parse_free(free, n, q, N, variable_duration)

    def time_vector(self, solution=None, start_time=0.0):
        """Returns the time array.

        Parameters
        ==========
        solution : ndarray, shape(n*N + q*N + r + s,), optional
            Solution to to problem; required if the time interval is variable.
        start_time : float, optional
            Initial time; default is ``0.0``.

        Returns
        =======
        time_vector : ndarray, shape(num_collocation_nodes,)
            The array of time instances.

        """
        t0 = start_time
        N = self.collocator.num_collocation_nodes

        if self.collocator._variable_duration:
            if solution is None:
                msg = 'Solution vector must be provided for variable duration.'
                raise ValueError(msg)
            else:
                h = solution[-1]

            if h <= 0.0:
                msg = 'Time interval must be strictly greater than zero.'
                raise ValueError(msg)
            elif t0 >= h*(N - 1):
                msg = 'Start time must be less than the final time.'
                raise ValueError(msg)
        else:
            h = self.collocator.node_time_interval

        return np.linspace(t0, t0 + h*(N - 1), num=N)


class ConstraintCollocator(object):
    """This class is responsible for generating the constraint function and the
    sparse Jacobian of the constraint function using direct collocation methods
    for a non-linear programming problem where the essential constraints are
    defined from the equations of motion of the system.

    Notes
    =====

    - N : number of collocation nodes
    - M : number of equations of motion
    - n : number of states
    - m : number of input trajectories
    - q : number of unknown input trajectories
    - r : number of unknown parameters
    - s : number of unknown time intervals (0 or 1 if fixed duration or
      variable duration)
    - o : number of instance constraints
    - nN + qN + r + s : number of free variables
    - M(N - 1) + o : number of constraints

    Some of the attributes are explained in more detail under Parameters below.

    It is best to treat ``ConstraintCollocator`` as immutable, changing
    attributes after initialization will inevitably fail.

    """
    def __init__(self, equations_of_motion, state_symbols,
                 num_collocation_nodes, node_time_interval,
                 known_parameter_map={}, known_trajectory_map={},
                 instance_constraints=None, time_symbol=None, tmp_dir=None,
                 integration_method='backward euler', parallel=False,
                 show_compile_output=False, backend='cython'):
        """Instantiates a ConstraintCollocator object.

        Parameters
        ==========
        equations_of_motion : sympy.Matrix, shape(M, 1)
            A column matrix of SymPy expressions defining the right hand side
            of the equations of motion when the left hand side is zero, i.e.
            ``0 = f(x'(t), x(t), u(t), p)``. These should be in first order
            form but not necessairly explicit. They can be ordinary
            differential equations or differential algebraic equations.
        state_symbols : iterable
            An iterable containing all ``n`` of the SymPy functions of time
            which represent the states in the equations of motion.
        num_collocation_nodes : integer
            The number of collocation nodes, ``N``. All known trajectory arrays
            should be of this length.
        node_time_interval : float or Symbol
            The time interval between collocation nodes. If a SymPy symbol is
            provided, the time interval will be treated as a free variable
            resulting in a variable duration solution.
        known_parameter_map : dictionary, optional
            A dictionary that maps the SymPy symbols representing the known
            constant parameters to floats. Any parameters in the equations of
            motion not provided in this dictionary will become free
            optimization variables.
        known_trajectory_map : dictionary, optional
            A dictionary that maps the non-state SymPy functions of time and
            possibly their derivatives to ndarrays of floats of ``shape(N,)``
            or functions that generate ndarrays of floats given the free
            optimization vector as an input.  Any time varying parameters in
            the equations of motion not provided in this dictionary will become
            free trajectories optimization variables. If solving a variable
            duration problem, note that the values here are fixed at each node
            and will not scale with a varying time interval. In that case, use
            numerical functions to produce the known arrays.
        instance_constraints : iterable of SymPy expressions, optional
            These expressions are for constraints on the states at specific
            times. They can be expressions with any state instance and any of
            the known parameters found in the equations of motion. All states
            should be evaluated at a specific instant of time. For example, the
            constraint ``x(0) = 5.0`` would be specified as ``x(0) - 5.0``. For
            variable duration problems you must specify time as an integer
            multiple of the node time interval symbol, for example ``x(0*h) -
            5.0``. The integer must be a value from 0 to
            ``num_collocation_nodes - 1``. Unknown parameters and time varying
            parameters other than the states are currently not supported.
        time_symbol : SymPy Symbol, optional
            The symbol representating time in the equations of motion. If not
            given, it is assumed to be the default stored in
            ``sympy.physics.vector.dynamicsymbols._t``.
        tmp_dir : string, optional
            If you want to see the generated Cython and C code for the
            constraint and constraint Jacobian evaluations, pass in a path to a
            directory here. Additionally, if this temporary directory is set to
            an existing populated directory and the equations of motion have
            not changed relative to prior instantiations of this class, the
            compilation step will be skipped if equivalent compiled modules are
            already present and cached. This may save significant computational
            time when repeatedly using the same set of equations of motion.
        integration_method : string, optional
            The integration method to use, either ``backward euler`` or
            ``midpoint``.
        parallel : boolean, optional
            If true and openmp is installed, constraints and the Jacobian of
            the constraints will be executed across multiple threads. This is
            only useful for performance when the equations of motion have an
            extremely large number of operations. Only available with the
            ``'cython'`` backend.
        show_compile_output : boolean, optional
            If True, STDOUT and STDERR of the Cython compilation call will be
            shown. Only available with the ``'cython'`` backend.
        backend : string, optional
            Backend used to generate the numerical functions, either
            ``'cython'`` (default) or ``'numpy'``.

        """
        self._eom = equations_of_motion

        if time_symbol is not None:
            self._time_symbol = time_symbol
            me.dynamicsymbols._t = time_symbol
        else:
            self._time_symbol = me.dynamicsymbols._t

        self._state_symbols = tuple(state_symbols)
        if len(self.state_symbols) != len(set(self.state_symbols)):
            raise ValueError('State symbols must be unique.')

        # TODO : Check that for every derivative of time in eom, there is a
        # state variable in state_symbols.

        if backend not in ['cython', 'numpy']:
            raise ValueError('backend must be either "cython" or "numpy".')

        self._state_derivative_symbols = tuple([s.diff(self.time_symbol) for
                                               s in state_symbols])

        self._num_collocation_nodes = num_collocation_nodes

        if isinstance(node_time_interval, sm.Symbol):
            self._time_interval_symbol = node_time_interval
            self._variable_duration = True
        else:
            self._time_interval_symbol = sm.Symbol('h_opty', real=True)
            self._variable_duration = False
        self._node_time_interval = node_time_interval

        self._known_parameter_map = known_parameter_map
        self._known_trajectory_map = known_trajectory_map

        self._instance_constraints = instance_constraints

        self._num_constraints = self.num_eom*(num_collocation_nodes - 1)

        self._tmp_dir = tmp_dir
        self._parallel = parallel
        self._show_compile_output = show_compile_output
        self._backend = backend

        self._sort_parameters()
        self._sort_trajectories()
        self._num_free = ((self.num_states +
                           self.num_unknown_input_trajectories) *
                          self.num_collocation_nodes +
                          self.num_unknown_parameters +
                          int(self._variable_duration))
        self._check_known_trajectories()

        self._integration_method = integration_method

        self._discrete_symbols()
        self._discretize_eom()

        if instance_constraints is not None:
            self._num_instance_constraints = len(instance_constraints)
            self._num_constraints += self.num_instance_constraints
            self._identify_functions_in_instance_constraints()
            self._find_closest_free_index()
            self.eval_instance_constraints = self._instance_constraints_func()
            self.eval_instance_constraints_jacobian_values = \
                self._instance_constraints_jacobian_values_func()
        else:
            self._num_instance_constraints = 0

    @property
    def current_discrete_specified_symbols(self):
        """
        The symbols for the current discrete specified inputs.
        Type: tuple

        """
        return self._current_discrete_specified_symbols

    @property
    def current_discrete_state_symbols(self):
        """
        The symbols for the current discrete states.
        Type: n-tuple
        """
        return self._current_discrete_state_symbols

    @property
    def current_known_discrete_specified_symbols(self):
        """
        The symbols for the current discrete specified inputs.
        Type: tuple
        """
        return self._current_known_discrete_specified_symbols

    @property
    def current_unknown_discrete_specified_symbols(self):
        """
        The symbols for the current unknown discrete specified inputs.
        Type: tuple
        """
        return self._current_unknown_discrete_specified_symbols

    @property
    def discrete_eom(self):
        """
        Discretized equations of motion. Depending on the integration method
        used.
        Type: sympy.Matrix, shape(M, 1)
        """
        return self._discrete_eom

    @property
    def eom(self):
        """
        The equations of motion used.
        Type: sympy.Matrix, shape(M, 1)
        """
        return self._eom

    @property
    def input_trajectories(self):
        """
        known_input_trajectories + unknown_input_trajectories.
        Type: tuple
        """
        return self._input_trajectories

    @property
    def instance_constraints(self):
        """
        The instance constraints used in the optimization.
        Type: o-tuple
        """
        return self._instance_constraints

    @property
    def integration_method(self):
        """
        The integration method used. Presently, ``backward euler`` and
        ``midpoint`` are supported.
        Type: str
        """
        return self._integration_method

    @property
    def known_input_trajectories(self):
        """
        The known input trajectories symbols.
        Type: tuple
        """
        return self._known_input_trajectories

    @property
    def known_parameters(self):
        """
        The symbols of the known parameters in the problem.
        Type: tuple
        """
        return self._known_parameters

    @property
    def known_parameter_map(self):
        """
        A mapping of known parameters to their values.
        Type: dict
        """
        return self._known_parameter_map

    @property
    def known_trajectory_map(self):
        """
        A mapping of known trajectories to their values.
        Type: dict
        """
        return self._known_trajectory_map


    @property
    def next_known_discrete_specified_symbols(self):
        """
        The symbols for the next discrete specified inputs.
        Type: tuple
        """
        return self._next_known_discrete_specified_symbols

    @property
    def next_discrete_specified_symbols(self):
        """
        The symbols for the next discrete specified inputs.
        Type: tuple
        """
        return self._next_discrete_specified_symbols

    @property
    def next_discrete_state_symbols(self):
        """
        The symbols for the next discrete states.
        Type: n-tuple
        """
        return self._next_discrete_state_symbols

    @property
    def next_unknown_discrete_specified_symbols(self):
        """
        The symbols for the next unknown discrete specified inputs.
        Type: tuple
        """
        return self._next_unknown_discrete_specified_symbols

    @property
    def node_time_interval(self):
        """
        The time interval between collocation nodes. float if the interval is
        fixed, ``sympy.Symbol`` if the interval is variable.
        Type: float or sympy.Symbol
        """
        return self._node_time_interval

    @property
    def num_collocation_nodes(self):
        """
        Number of times spaced evenly between the initial and final time of
        the optimization
        Type: int
        """
        return self._num_collocation_nodes

    @property
    def num_constraints(self):
        """
        The number of constraints = (num_collection_nodes-1)*num_states +
        len(instance_constraints).
        Type: int
        """
        return self._num_constraints

    @property
    def num_eom(self):
        """
        Number of equations in the equations of motion.
        Type: int
        """
        return self.eom.shape[0]

    @property
    def num_free(self):
        """
        Number of variables to be optimized = n*N + q*N + r + s.
        Type: int
        """
        return self._num_free

    @property
    def num_input_trajectories(self):
        """
        The number of input trajectories = len(input_trajectories).
        Type: int
        """
        return self._num_input_trajectories

    @property
    def num_instance_constraints(self):
        """
        The number of instance constraints = len(instance_constraints).
        Type: int
        """
        return self._num_instance_constraints

    @property
    def num_known_input_trajectories(self):
        """
        The number of known trajectories = len(known_input_trajectories).
        Type: int
        """
        return self._num_known_input_trajectories

    @property
    def num_parameters(self):
        """
        The number of parameters = len(parameters).
        Type: int
        """
        return self._num_parameters

    @property
    def num_known_parameters(self):
        """
        The number of known parameters = len(known_parameters).
        Type: int
        """
        return self._num_known_parameters

    @property
    def num_states(self):
        """
        The number of states = len(state_symbols) = n.
        Type: int
        """
        return len(self.state_symbols)

    @property
    def num_unknown_input_trajectories(self):
        """
        The number of unknown input trajectories =
        len(unknown_input_trajectories).
        Type: int
        """
        return self._num_unknown_input_trajectories

    @property
    def num_unknown_parameters(self):
        """
        The number of unknown parameters = r.
        Type: int
        """
        return self._num_unknown_parameters

    @property
    def parameters(self):
        """
        known_parameters + unknown_parameters.
        Type: tuple
        """
        return self._parameters

    @property
    def parallel(self):
        """
        Whether to use parallel processing or not.
        Type: bool
        """
        return self._parallel

    @property
    def previous_discrete_state_symbols(self):
        """
        The symbols for the previous discrete states.
        Type: n-tuple
        """
        return self._previous_discrete_state_symbols

    @property
    def show_compile_output(self):
        """
        Whether to show the compile output or not.
        Type: bool
        """
        return self._show_compile_output

    @property
    def state_derivative_symbols(self):
        """
        symbols for the time derivatives of the states.
        Type: n-tuple
        """
        return self._state_derivative_symbols

    @property
    def state_symbols(self):
        """
        The symbols for the states.
        Type: n-tuple
        """
        return self._state_symbols

    @property
    def time_interval_symbol(self):
        """
        sympy.Symbol if the time interval is variable, float if the time
        interval is fixed.
        Type: sympy.Symbol or float
        """
        return self._time_interval_symbol

    @property
    def time_symbol(self):
        """
        The symbol used to represent time, usually `t`.
        Type: sympy.Symbol
        """
        return self._time_symbol

    @property
    def tmp_dir(self):
        """
        The temporary directory used to store files generated.
        Type: str
        """
        return self._tmp_dir

    @property
    def unknown_input_trajectories(self):
        """
        The unknown input trajectories symbols.
        Type: q-tuple
        """
        return self._unknown_input_trajectories

    @property
    def unknown_parameters(self):
        """
        The unknown parameters in the problem, in the sequence in which they
        appear in the solution of the optimization.
        Type: r-tuple
        """
        return self._unknown_parameters

    @integration_method.setter
    def integration_method(self, method):
        """The method can be ``'backward euler'`` or ``'midpoint'``."""
        if method not in ['backward euler', 'midpoint']:
            msg = ("{} is not a valid integration method.")
            raise ValueError(msg.format(method))
        else:
            self._integration_method = method
        self._discretize_eom()

    @staticmethod
    def _parse_inputs(all_syms, known_syms):
        """Returns sets of symbols and their counts, based on if the known
        symbols exist in the set of all symbols.

        Parameters
        ----------
        all_syms : sequence
            A set of SymPy symbols or functions.
        known_syms : sequence
            A set of SymPy symbols or functions.

        Returns
        -------
        known : tuple
            The set of known symbols.
        num_known : integer
            The number of known symbols.
        unknown : tuple
            The set of unknown symbols in all_syms.
        num_unknown :integer
            The number of unknown symbols.

        """
        all_syms = set(all_syms)
        known_syms = known_syms

        if not all_syms:  # if empty sequence
            if known_syms:
                msg = '{} are not in the provided equations of motion.'
                raise ValueError(msg.format(known_syms))
            else:
                known = tuple()
                num_known = 0
                unknown = tuple()
                num_unknown = 0
        else:
            if known_syms:
                known = tuple(known_syms)  # don't sort known syms
                num_known = len(known)
                unknown = tuple(sort_sympy(all_syms.difference(known)))
                num_unknown = len(unknown)
            else:
                known = tuple()
                num_known = 0
                unknown = tuple(sort_sympy(all_syms))
                num_unknown = len(unknown)

        return known, num_known, unknown, num_unknown

    def _sort_parameters(self):
        """Finds and counts all of the parameters in the equations of motion
        and categorizes them based on which parameters the user supplies.
        The unknown parameters are sorted by name."""

        # TODO : Should the full parameter list be sorted here for consistency?
        parameters = self.eom.free_symbols.copy()
        if self.time_symbol in parameters:
            parameters.remove(self.time_symbol)

        res = self._parse_inputs(parameters,
                                 self.known_parameter_map.keys())

        self._known_parameters = res[0]
        self._num_known_parameters = res[1]
        self._unknown_parameters = res[2]
        self._num_unknown_parameters = res[3]

        self._parameters = res[0] + res[2]
        self._num_parameters = len(self.parameters)

    def _check_known_trajectories(self):
        """Raises and error if the known trajectories are not the correct
        length."""

        N = self.num_collocation_nodes

        for k, v in self.known_trajectory_map.items():
            if isinstance(v, type(lambda x: x)):
                v = v(np.ones(self.num_free))
            if len(v) != N:
                msg = 'The known parameter {} is not length {}.'
                raise ValueError(msg.format(k, N))

    def _sort_trajectories(self):
        """Finds and counts all of the non-state, time varying parameters in
        the equations of motion and categorizes them based on which parameters
        the user supplies. The unknown parameters are sorted by name."""

        states = set(self.state_symbols)
        states_derivatives = set(self.state_derivative_symbols)

        # TODO : Add tests for time symbols that are not `t`.
        time_varying_symbols = me.find_dynamicsymbols(self.eom)
        state_related = states.union(states_derivatives)

        # non_states can contain func(t), Derivative(func(t), t) or func(x(t))
        # TODO : Might the eom contain Derivative(func(x(t)), x(t))?
        non_states = time_varying_symbols.difference(state_related)

        if sm.Matrix(list(non_states)).has(sm.Derivative):
            msg = ('Too few state variables provided for state time '
                   'derivatives found in equations of motion.')
            raise ValueError(msg)

        # check if any of the non_states are implicit functions of time
        self._deriv_in_knw_traj = False
        for specified in non_states.copy():
            if specified.args == (self.time_symbol,):  # explicit func of time
                pass
            elif len(specified.args) > 1:
                msg = f'{specified} is a function of more than one variable.'
                raise ValueError(msg)
            else:  # implicit func of time
                self._deriv_in_knw_traj = True

        fnames = [f.name for f in non_states]
        if len(fnames) != len(set(fnames)):
            msg = ('Repeated input trajectory variable fnames not allowed: '
                   f'{fnames}')
            raise ValueError(msg)

        res = self._parse_inputs(non_states,
                                 self.known_trajectory_map.keys())

        self._known_input_trajectories = res[0]
        self._num_known_input_trajectories = res[1]
        self._unknown_input_trajectories = res[2]
        self._num_unknown_input_trajectories = res[3]

        self._input_trajectories = res[0] + res[2]
        self._num_input_trajectories = len(self.input_trajectories)

    def _discrete_symbols(self):
        """Instantiates discrete symbols for each time varying variable in the
        equations of motion.

        Instantiates
        ------------
        previous_discrete_state_symbols : tuple of sympy.Symbols
            The n symbols representing the system's (ith - 1) states.
        current_discrete_state_symbols : tuple of sympy.Symbols
            The n symbols representing the system's ith states.
        next_discrete_state_symbols : tuple of sympy.Symbols
            The n symbols representing the system's (ith + 1) states.
        current_known_discrete_specified_symbols : tuple of sympy.Symbols
            The symbols representing the system's ith known input
            trajectories.
        next_known_discrete_specified_symbols : tuple of sympy.Symbols
            The symbols representing the system's (ith + 1) known input
            trajectories.
        current_unknown_discrete_specified_symbols : tuple of sympy.Symbols
            The symbols representing the system's ith unknown input
            trajectories.
        next_unknown_discrete_specified_symbols : tuple of sympy.Symbols
            The symbols representing the system's (ith + 1) unknown input
            trajectories.
        current_discrete_specified_symbols : tuple of sympy.Symbols
            The m symbols representing the system's ith specified inputs.
        next_discrete_specified_symbols : tuple of sympy.Symbols
            The m symbols representing the system's (ith + 1) specified
            inputs.

        """

        # The previus, current, and next states.
        self._previous_discrete_state_symbols = \
            tuple([sm.Symbol(f.__class__.__name__ + 'p', real=True)
                   for f in self.state_symbols])
        self._current_discrete_state_symbols = \
            tuple([sm.Symbol(f.__class__.__name__ + 'i', real=True)
                   for f in self.state_symbols])
        self._next_discrete_state_symbols = \
            tuple([sm.Symbol(f.__class__.__name__ + 'n', real=True)
                   for f in self.state_symbols])

        def convert_input_func(f, idx_lab):
            if isinstance(f, sm.Derivative):  # dr(x(t))/d(x(t))
                var, (wrt, order) = f.args
                fi = sm.Symbol('d' + var.__class__.__name__ + idx_lab +
                               '_d' + wrt.__class__.__name__ + idx_lab,
                               real=True)
            elif f.args[0] != self.time_symbol:  # r(x(t))
                di = sm.Symbol(f.args[0].__class__.__name__ + idx_lab,
                               real=True)
                fi = sm.Function(f.__class__.__name__ + idx_lab, real=True)(di)
                fi_repl = sm.Symbol(f.__class__.__name__ + idx_lab, real=True)
            else:  # r(t)
                fi = sm.Symbol(f.__class__.__name__ + idx_lab, real=True)
            return fi

        # The current and next known input trajectories.
        current_known = []
        for f in self.known_input_trajectories:
            current_known.append(convert_input_func(f, 'i'))
        self._current_known_discrete_specified_symbols = tuple(current_known)
        next_known = []
        for f in self.known_input_trajectories:
            next_known.append(convert_input_func(f, 'n'))
        self._next_known_discrete_specified_symbols = tuple(next_known)

        # The current and next unknown input trajectories.
        self._current_unknown_discrete_specified_symbols = \
            tuple([sm.Symbol(f.__class__.__name__ + 'i', real=True)
                   for f in self.unknown_input_trajectories])
        self._next_unknown_discrete_specified_symbols = \
            tuple([sm.Symbol(f.__class__.__name__ + 'n', real=True)
                   for f in self.unknown_input_trajectories])

        self._current_discrete_specified_symbols = (
            self.current_known_discrete_specified_symbols +
            self.current_unknown_discrete_specified_symbols)
        self._next_discrete_specified_symbols = (
            self.next_known_discrete_specified_symbols +
            self.next_unknown_discrete_specified_symbols)

    def _discretize_eom(self):
        """Instantiates the constraint equations in a discretized form using
        backward Euler or midpoint discretization.

        Instantiates
        ------------
        discrete_eoms : sympy.Matrix, shape(n, 1)
            The column vector of the discretized equations of motion.

        """
        logger.info('Discretizing the equations of motion.')
        x = self.state_symbols
        xd = self.state_derivative_symbols
        u = self.input_trajectories

        xp = self.previous_discrete_state_symbols
        xi = self.current_discrete_state_symbols
        xn = self.next_discrete_state_symbols
        ui = self.current_discrete_specified_symbols
        un = self.next_discrete_specified_symbols

        h = self.time_interval_symbol

        if self.integration_method == 'backward euler':

            deriv_sub = {d: (i - p) / h for d, i, p in zip(xd, xi, xp)}

            func_sub = dict(zip(x + u, xi + ui))

            self._discrete_eom = me.msubs(self.eom, deriv_sub, func_sub)

        elif self.integration_method == 'midpoint':

            xdot_sub = {d: (n - i) / h for d, i, n in zip(xd, xi, xn)}
            x_sub = {d: (i + n) / 2 for d, i, n in zip(x, xi, xn)}
            u_sub = {d: (i + n) / 2 for d, i, n in zip(u, ui, un)}
            self._discrete_eom = me.msubs(self.eom, xdot_sub, x_sub, u_sub)

    def _identify_functions_in_instance_constraints(self):
        """Instantiates a set containing all of the instance functions, i.e.
        x(1.0) in the instance constraints."""

        all_funcs = set()

        for con in self.instance_constraints:
            all_funcs = all_funcs.union(con.atoms(sm.Function))

        self.instance_constraint_function_atoms = all_funcs

    def _find_closest_free_index(self):
        """Instantiates a dictionary mapping the instance functions to the
        nearest index in the free variables vector."""

        N = self.num_collocation_nodes
        n = self.num_states

        def determine_free_index(time_index, state):
            if state in self.state_symbols:
                state_index = self.state_symbols.index(state)
                return time_index + state_index*N
            elif state in self.unknown_input_trajectories:
                state_index = self.unknown_input_trajectories.index(state)
                return time_index + n*N + state_index*N

        N = self.num_collocation_nodes
        h = self.node_time_interval
        duration = h * (N - 1)

        node_map = {}
        for func in self.instance_constraint_function_atoms:
            if self._variable_duration:
                if func.args[0] == 0:
                    time_idx = 0
                else:
                    try:
                        time_idx = int(func.args[0]/self.time_interval_symbol)
                    except TypeError as err:  # can't convert to integer
                        msg = ('Instance constraint {} is not a correct '
                               'integer multiple of the time interval.')
                        raise TypeError(msg.format(func)) from err
                if time_idx not in range(self.num_collocation_nodes):
                    msg = ('Instance constraint {} gives an index of {} which '
                           'is not between 0 and {}.')
                    raise ValueError(msg.format(
                        func, time_idx, self.num_collocation_nodes - 1))
            else:
                # NOTE : This is a SymPy float and causes a slowdown in the
                # following NumPy calculations if not coerced to a normal
                # float.
                time_value = float(func.args[0])
                # TODO : This could likely use self.time_vector().
                time_vector = np.linspace(0.0, duration, num=N)
                time_idx = np.argmin(np.abs(time_vector - time_value))
            free_index = determine_free_index(time_idx,
                                              func.__class__(self.time_symbol))
            node_map[func] = free_index

        self.instance_constraints_free_index_map = node_map

    def _instance_constraints_func(self):
        """Returns a function that evaluates the instance constraints given
        the free optimization variables."""
        free = sm.DeferredVector('FREE')
        def_map = {k: free[v] for k, v in
                   self.instance_constraints_free_index_map.items()}
        subbed_constraints = [con.subs(def_map) for con in
                              self.instance_constraints]
        f = sm.lambdify(([free] + list(self.known_parameter_map.keys())),
                        subbed_constraints, modules=[{'ImmutableMatrix':
                                                      np.array}, "numpy"])

        return lambda free: f(free, *self.known_parameter_map.values())

    def _instance_constraints_jacobian_indices(self):
        """Returns the row and column indices of the non-zero values in the
        Jacobian of the constraints."""
        idx_map = self.instance_constraints_free_index_map

        num_eom_constraints = self.num_eom*(self.num_collocation_nodes - 1)

        rows = []
        cols = []

        for i, con in enumerate(self.instance_constraints):
            funcs = con.atoms(sm.Function)
            indices = [idx_map[f] for f in funcs]
            row_idxs = num_eom_constraints + i * np.ones(len(indices),
                                                         dtype=int)
            rows += list(row_idxs)
            cols += indices

        return np.array(rows, dtype=int), np.array(cols, dtype=int)

    def _instance_constraints_jacobian_values_func(self):
        """Returns the non-zero values of the constraint Jacobian associated
        with the instance constraints."""
        free = sm.DeferredVector('FREE')

        def_map = {k: free[v] for k, v in
                   self.instance_constraints_free_index_map.items()}

        funcs = []
        num_vals_per_func = []
        for con in self.instance_constraints:
            partials = list(con.atoms(sm.Function))
            num_vals_per_func.append(len(partials))
            jac = sm.Matrix([con]).jacobian(partials)
            jac = jac.subs(def_map)
            funcs.append(sm.lambdify(([free] +
                                      list(self.known_parameter_map.keys())),
                                     jac, modules=[{'ImmutableMatrix':
                                                    np.array}, "numpy"]))
        length = np.sum(num_vals_per_func)

        def wrapped(free):
            arr = np.zeros(length)
            j = 0
            for i, (f, num) in enumerate(zip(funcs, num_vals_per_func)):
                arr[j:j + num] = f(free, *self.known_parameter_map.values())
                j += num
            return arr

        return wrapped

    def _create_function_replacements(self):

        repl = {}

        for f in self.current_known_discrete_specified_symbols:
            if (isinstance(f, sm.Function) and f.args[0] != self.time_symbol):
                repl[f.diff()] = sm.Symbol('d' + f.__class__.__name__ + '_d' +
                                           str(f.args[0]), real=True)
                repl[f] = sm.Symbol(f.__class__.__name__ + str(f.args[0]),
                                    real=True)

        for f in self.next_known_discrete_specified_symbols:
            if (isinstance(f, sm.Function) and f.args[0] != self.time_symbol):
                repl[f.diff()] = sm.Symbol('d' + f.__class__.__name__ + '_d' +
                                           str(f.args[0]), real=True)
                repl[f] = sm.Symbol(f.__class__.__name__ + str(f.args[0]),
                                    real=True)

        return repl

    def _gen_multi_arg_con_func(self):
        """Instantiates a function that evaluates the constraints given all of
        the arguments of the functions, i.e. not just the free optimization
        variables.

        Instantiates
        ------------
        _multi_arg_con_func : function
            A function which returns the numerical values of the constraints
            at collocation nodes 2,...,N.

        Notes
        -----
        args:
            all current states (x1i, ..., xni)
            all previous states (x1p, ... xnp)
            all current specifieds (s1i, ..., smi)
            parameters (c1, ..., cb)
            time interval (h)

            args: (x1i, ..., xni, x1p, ... xnp, s1i, ..., smi, c1, ..., cb, h)
            n: num states
            m: num specified
            b: num parameters

        The function should evaluate and return an array:

            [con_1_2, ..., con_1_N, con_2_2, ...,
             con_2_N, ..., con_M_2, ..., con_M_N]

        for M equatiosn of motion and N-1 constraints at the time points.

        """
        xi_syms = self.current_discrete_state_symbols
        xp_syms = self.previous_discrete_state_symbols
        xn_syms = self.next_discrete_state_symbols
        si_syms = self.current_discrete_specified_symbols
        sn_syms = self.next_discrete_specified_symbols
        h_sym = self.time_interval_symbol
        constant_syms = self.known_parameters + self.unknown_parameters

        if self.integration_method == 'backward euler':

            args = [x for x in xi_syms] + [x for x in xp_syms]
            args += [s for s in si_syms] + list(constant_syms) + [h_sym]

            current_start = 1
            current_stop = None
            adjacent_start = None
            adjacent_stop = -1

        elif self.integration_method == 'midpoint':

            args = [x for x in xi_syms] + [x for x in xn_syms]
            args += [s for s in si_syms] + [s for s in sn_syms]
            args += list(constant_syms) + [h_sym]

            current_start = None
            current_stop = -1
            adjacent_start = 1
            adjacent_stop = None

        if self._deriv_in_knw_traj:
            repl = self._create_function_replacements()
            discrete_eom = me.msubs(self.discrete_eom, repl)
            args = [repl[a] if a in repl else a for a in args]
        else:
            discrete_eom = self.discrete_eom

        if self._backend == 'cython':
            logger.info('Compiling the constraint function.')
            f = ufuncify_matrix(args, discrete_eom,
                                const=constant_syms + (h_sym,),
                                tmp_dir=self.tmp_dir, parallel=self.parallel,
                                show_compile_output=self.show_compile_output)
        elif self._backend == 'numpy':
            f = lambdify_matrix(args, discrete_eom)

        def constraints(state_values, specified_values, constant_values,
                        interval_value):
            """Returns a vector of constraint values given all of the
            unknowns in the equations of motion over the 2, ..., N time
            steps.

            Parameters
            ----------
            states : ndarray, shape(n, N)
                The array of n states through N time steps.
            specified_values : ndarray, shape(m, N) or shape(N,)
                The array of m specifieds through N time steps.
            constant_values : ndarray, shape(b,)
                The array of b parameters.
            interval_value : float
                The value of the discretization time interval.

            Returns
            -------
            constraints : ndarray, shape(M*(N-1),)
                The array of constraints from t = 2, ..., N.
                [con_1_2, ..., con_1_N, con_2_2, ...,
                 con_2_N, ..., con_M_2, ..., con_M_N]

            """

            assert state_values.shape == (self.num_states,
                                          self.num_collocation_nodes)
            # n x N - 1
            x_current = state_values[:, current_start:current_stop]
            # n x N - 1
            x_adjacent = state_values[:, adjacent_start:adjacent_stop]

            # 2n x N - 1
            args = [x for x in x_current] + [x for x in x_adjacent]

            # 2n + m x N - 1
            if len(specified_values.shape) == 2:
                assert specified_values.shape == (self.num_input_trajectories,
                                                  self.num_collocation_nodes)
                si = specified_values[:, current_start:current_stop]
                args += [s for s in si]
                if self.integration_method == 'midpoint':
                    sn = specified_values[:, adjacent_start:adjacent_stop]
                    args += [s for s in sn]
            elif (len(specified_values.shape) == 1 and
                  specified_values.size != 0):
                assert specified_values.shape == (self.num_collocation_nodes,)
                si = specified_values[current_start:current_stop]
                args += [si]
                if self.integration_method == 'midpoint':
                    sn = specified_values[adjacent_start:adjacent_stop]
                    args += [sn]

            args += [c for c in constant_values]
            args += [interval_value]

            num_constraints = state_values.shape[1] - 1

            # TODO : Move this to an attribute of the class so that it is
            # only initialized once and just reuse it on each evaluation of
            # this function.
            result = np.empty((num_constraints, self.num_eom))

            return f(result, *args).T.flatten()

        self._multi_arg_con_func = constraints

    def jacobian_indices(self):
        """Returns the row and column indices for the non-zero values in the
        constraint Jacobian.

        Returns
        -------
        jac_row_idxs : ndarray, shape(2*n + q + r + s,)
            The row indices for the non-zero values in the Jacobian.
        jac_col_idxs : ndarray, shape(M + o,)
            The column indices for the non-zero values in the Jacobian.

        """

        N = self.num_collocation_nodes
        M = self.num_eom
        n = self.num_states

        num_constraint_nodes = N - 1

        if self.integration_method == 'backward euler':

            num_partials = M*(2*n + self.num_unknown_input_trajectories +
                              self.num_unknown_parameters +
                              int(self._variable_duration))

        elif self.integration_method == 'midpoint':

            num_partials = M*(2*n + 2*self.num_unknown_input_trajectories +
                              self.num_unknown_parameters +
                              int(self._variable_duration))

        num_non_zero_values = num_constraint_nodes * num_partials

        if self.instance_constraints is not None:
            ins_row_idxs, ins_col_idxs = \
                self._instance_constraints_jacobian_indices()
            num_non_zero_values += len(ins_row_idxs)

        jac_row_idxs = np.empty(num_non_zero_values, dtype=int)
        jac_col_idxs = np.empty(num_non_zero_values, dtype=int)

        # TODO : Go over the remainder of this function and comments to make
        # sure it is correct for the change to allow M equations of motion != n
        # states.

        """
        M : number of equations of motion
        N : number of collocation nodes
        Q = N-1
        P = N-2

        The symbolic derivative matrix for a single constraint node follows
        these patterns:

        Backward Euler
        --------------
        i: ith, b: ith-1 (b = before)

        This Jacobian calculates the partials at the ith node::

                 d eom(xi, xb, ui, p, h)  in R^M
            Ji = -----------------------
                 d [xi, xb, ui, p, h]     in R^(2*n + q + r + 1)

        For example:

        x1i = the first state at the ith constraint node
        uqi = the qth input at the ith constraint node

        Walk through i = 1 to N and calculate Ji with the correct input values
        that follow this pattern:

        [x1] [x11, ..., xn1, x10, ..., xn0, u11, .., uq1, p1, ..., pr, h]
        [. ]
        [xi] [x1i, ..., xni, x1b, ..., xnb, u1i, .., uqi, p1, ..., pr, h]
        [. ]
        [xQ] [x1Q, ..., xnQ, x1P, ..., xnP, u1Q, .., uqQ, p1, ..., pr, h]

        Midpoint
        --------
        i: ith, f: ith+1 (f = following)

        uqn = the q input at the ith+1 constraint node
        n: also number of states (confusing)

        This Jacobian calculates the partials at the ith node::

                 d eom(xi, xf, ui, uf, p, h)  in R^M
            Ji = ---------------------------
                 d [xi, xf, ui, uf, p, h]     in R^(2*n + 2*q + r + 1)

        Walk through i = 0 to Q and calculate Ji with the correct input values
        that follow this pattern:

        [x0] [x10, ..., xn0, x1f, ..., xnf, u10, .., uq0, u1f, ..., uqf, p1, ..., pp, h]
        [. ]
        [xi] [x1i, ..., xni, x1f, ..., xnf, u1i, .., uqi, u1f, ..., uqf, p1, ..., pp, h]
        [. ]
        [xP] [x1P, ..., xnP, x1Q, ..., xnQ, u1P, .., uqP, u1Q, ..., uqQ, p1, ..., pp, h]

        Each of these Jacobian matrices are evaulated at N-1 constraint nodes
        and then the 3D matrix is flattened into a 1D array. The backward euler
        uses nodes 1 <= i <= N-1 and the midpoint uses 0 <= i <= N - 2 for any
        given Jacobian evaluation. So the flattened arrays looks like:

        Backward Euler
        --------------

        i=1  eom1  | [x11, ..., xn1, x10, ..., xn0, u11, .., uq1, p1, ..., pr, h,
             eom2  |  x11, ..., xn1, x10, ..., xn0, u11, .., uq1, p1, ..., pr, h,
             ...   |  ...,
             eomM  |  x11, ..., xn1, x10, ..., xn0, u11, .., uq1, p1, ..., pr, h,
        i=2  eom1  |  x12, ..., xn2, x11, ..., xn1, u12, .., uq2, p1, ..., pr, h,
             eom2  |  x12, ..., xn2, x11, ..., xn1, u12, .., uq2, p1, ..., pr, h,
             ...   |  ...,
             eomM  |  x12, ..., xn2, x11, ..., xn1, u12, .., uq2, p1, ..., pr, h,
                   |  ...,
        i=Q  eom1  |  x1Q, ..., xnQ, x1P, ..., xnP, u1Q, .., uqQ, p1, ..., pr, h,
             eom2  |  x1Q, ..., xnQ, x1P, ..., xnP, u1Q, .., uqQ, p1, ..., pr, h,
             ...   |  ...,
             eomM  |  x1Q, ..., xnQ, x1P, ..., xnP, u1Q, .., uqQ, p1, ..., pr, h]

        Midpoint
        --------

        i=0   eom1  | [x10, ..., xn0, x11, ..., xn1, u10, .., uq0, u11, .., uq1, p1, ..., pr, h,
              eom2  |  x10, ..., xn0, x11, ..., xn1, u10, .., uq0, u11, .., uq1, p1, ..., pr, h,
              ...   |  ...,
              eomM  |  x10, ..., xn0, x11, ..., xn1, u10, .., uq0, u11, .., uq1, p1, ..., pr, h,
        i=1   eom1  |  x11, ..., xn1, x12, ..., xn2, u11, .., uq1, u12, .., uq2, p1, ..., pr, h,
              eom2  |  x11, ..., xn1, x12, ..., xn2, u11, .., uq1, u12, .., uq2, p1, ..., pr, h,
              ...   |  ...,
              eomM  |  x11, ..., xn1, x12, ..., xn2, u11, .., uq1, u12, .., uq2, p1, ..., pr, h,
              ...   |  ...,
        i=P   eom1  |  x1P, ..., xnP, x1Q, ..., xnQ, u1P, .., uqP, u1Q, .., uqQ, p1, ..., pr, h,
              eom2  |  x1P, ..., xnP, x1Q, ..., xnQ, u1P, .., uqP, u1Q, .., uqQ, p1, ..., pr, h,
              ...   |  ...,
              eomM  |  x1P, ..., xnP, x1Q, ..., xnQ, u1P, .., uqP, u1Q, .., uqQ, p1, ..., pr, h]

        These two arrays contain of the non-zero values of the sparse
        Jacobian[#]_.

        .. [#] Some of the partials can be equal to zero and could be
            excluded from the array. These could be a significant number.

        Now we need to generate the triplet format indices of the full sparse
        Jacobian for each one of the entries in these arrays. The format of the
        Jacobian matrix is:

        Backward Euler
        --------------

                [x10, ..., x1Q, ..., xn0, ..., xnQ, u10, ..., u1Q, ..., uq0, ..., uqQ, p1, ..., pr, h]
        [eom10]
        [eom11]
        [...]
        [eom1Q]
        [...]
        [eomM0]
        [eomM1]
        [...]
        [eomMQ]

        Midpoint
        --------

               [x10, ..., x1N-1, ..., xn0, ..., xnN-1, u10, ..., u1N-1, ..., uq0, ..., uqN-1, p1, ..., pr, h]
        [eom10]
        [eom11]
        [...]
        [eom1P]
        [...]
        [eomM0]
        [eomM1]
        [...]
        [eomMP]

        """
        for i in range(num_constraint_nodes):

            # N : number of collocation nodes
            # M : number of equations of motion
            # n : number of states
            # m : number of input trajectories
            # p : number of parameters
            # q : number of unknown input trajectories
            # r : number of unknown parameters
            # s : number of unknown time intervals

            # the eoms repeat every N - 1 constraints
            # row_idxs = [0*(N - 1), 1*(N - 1),  2*(N - 1), ..., M*(N - 1)]

            # This gives the Jacobian row indices matching the ith constraint
            # node for each state. ith corresponds to the loop indice.
            row_idxs = [j*(num_constraint_nodes) + i for j in range(M)]

            # first row, the columns indices mapping is:
            # [1, N + 1, ..., N - 1] : [x1p, x1i, 0, ..., 0]
            # [0, N, ..., 2 * (N - 1)] : [x2p, x2i, 0, ..., 0]
            # [-p:] : p1,..., pp  the free constants

            # i=0: [1, ..., n * N + 1, 0, ..., n * N + 0, n * N:n * N + p]
            # i=1: [2, ..., n * N + 2, 1, ..., n * N + 1, n * N:n * N + p]
            # i=2: [3, ..., n * N + 3, 2, ..., n * N + 2, n * N:n * N + p]

            if self.integration_method == 'backward euler':

                col_idxs = [j * N + i + 1 for j in range(n)]
                col_idxs += [j * N + i for j in range(n)]
                col_idxs += [n * N + j * N + i + 1 for j in
                             range(self.num_unknown_input_trajectories)]
                col_idxs += [(n + self.num_unknown_input_trajectories) * N + j
                             for j in range(self.num_unknown_parameters +
                                            int(self._variable_duration))]

            elif self.integration_method == 'midpoint':

                col_idxs = [j * N + i for j in range(n)]
                col_idxs += [j * N + i + 1 for j in range(n)]
                col_idxs += [n * N + j * N + i for j in
                             range(self.num_unknown_input_trajectories)]
                col_idxs += [n * N + j * N + i + 1 for j in
                             range(self.num_unknown_input_trajectories)]
                col_idxs += [(n + self.num_unknown_input_trajectories) * N + j
                             for j in range(self.num_unknown_parameters +
                                            int(self._variable_duration))]

            row_idx_permutations = np.repeat(row_idxs, len(col_idxs))
            col_idx_permutations = np.array(list(col_idxs) * len(row_idxs),
                                            dtype=int)

            start = i * num_partials
            stop = (i + 1) * num_partials
            jac_row_idxs[start:stop] = row_idx_permutations
            jac_col_idxs[start:stop] = col_idx_permutations

        if self.instance_constraints is not None:
            jac_row_idxs[-len(ins_row_idxs):] = ins_row_idxs
            jac_col_idxs[-len(ins_col_idxs):] = ins_col_idxs

        return jac_row_idxs, jac_col_idxs

    def _gen_multi_arg_con_jac_func(self):
        """Instantiates a function that evaluates the Jacobian of the
        constraints.

        Instantiates
        ------------
        _multi_arg_con_jac_func : function
            A function which returns the numerical values of the constraints
            at time points 2,...,N.

        """
        xi_syms = self.current_discrete_state_symbols
        xp_syms = self.previous_discrete_state_symbols
        xn_syms = self.next_discrete_state_symbols
        si_syms = self.current_discrete_specified_symbols
        sn_syms = self.next_discrete_specified_symbols
        ui_syms = self.current_unknown_discrete_specified_symbols
        un_syms = self.next_unknown_discrete_specified_symbols
        h_sym = self.time_interval_symbol
        constant_syms = self.known_parameters + self.unknown_parameters

        if self.integration_method == 'backward euler':

            # The free parameters are always the n * (N - 1) state values,
            # the unknown input trajectories, and the unknown model
            # constants, so the base Jacobian needs to be taken with respect
            # to the ith, and ith - 1 states, and the free model constants.
            wrt = (xi_syms + xp_syms + ui_syms + self.unknown_parameters)
            if self._variable_duration:
                wrt += (h_sym,)

            # The arguments to the Jacobian function include all of the free
            # Symbols/Functions in the matrix expression.
            args = xi_syms + xp_syms + si_syms + constant_syms + (h_sym,)

            current_start = 1
            current_stop = None
            adjacent_start = None
            adjacent_stop = -1

        elif self.integration_method == 'midpoint':

            wrt = (xi_syms + xn_syms + ui_syms + un_syms +
                   self.unknown_parameters)
            if self._variable_duration:
                wrt += (h_sym,)

            # The arguments to the Jacobian function include all of the free
            # Symbols/Functions in the matrix expression.
            args = (xi_syms + xn_syms + si_syms + sn_syms + constant_syms +
                    (h_sym,))

            current_start = None
            current_stop = -1
            adjacent_start = 1
            adjacent_stop = None

        # This creates a matrix with all of the symbolic partial derivatives
        # necessary to compute the full Jacobian.
        logger.info('Differentiating the constraint function.')
        discrete_eom_matrix = sm.ImmutableDenseMatrix(self.discrete_eom)
        wrt_matrix = sm.ImmutableDenseMatrix([list(wrt)])
        if self._backend == 'cython':
            symbolic_partials = _forward_jacobian(discrete_eom_matrix,
                                                  wrt_matrix.T)
        elif self._backend == 'numpy':
            symbolic_partials = discrete_eom_matrix.jacobian(wrt_matrix.T)

        def postprocess(r, e):
            """cse will create such replacements:
            (x0, x(t))
            (x1, Derivative(x0, t))
            but this makes it difficult to replace the derivatives with simple
            symbols, so this post process puts the arguments back into the
            derivative.
            """
            repl = {}
            new_r = []
            for pair in r:
                if isinstance(pair[1], sm.Function):
                    repl[pair[0]] = pair[1]
                if isinstance(pair[1], sm.Derivative):
                    new_r.append((pair[0], pair[1].xreplace(repl)))
                else:
                    new_r.append((pair[0], pair[1]))
            return new_r, e

        if self._deriv_in_knw_traj:
            repl = self._create_function_replacements()
            if self._backend == 'cython':
                symbolic_partials = postprocess(*symbolic_partials)
                sub_exprs = symbolic_partials[0]
                simp_mat = me.msubs(symbolic_partials[1][0], repl)
                new_subexprs = []
                for expr_pair in sub_exprs:
                    new_subexprs.append((expr_pair[0], me.msubs(expr_pair[1],
                                                                repl)))
                symbolic_partials = (new_subexprs, [simp_mat])
            else:
                symbolic_partials = me.msubs(symbolic_partials, repl)

            args = [repl[a] if a in repl else a for a in args]

        # This generates a numerical function that evaluates the matrix of
        # partial derivatives. This function returns the non-zero elements
        # needed to build the sparse constraint Jacobian.
        if self._backend == 'cython':
            logger.info('Compiling the Jacobian function.')
            eval_partials = ufuncify_matrix(args, symbolic_partials,
                                            const=constant_syms + (h_sym,),
                                            tmp_dir=self.tmp_dir,
                                            parallel=self.parallel)
        elif self._backend == 'numpy':
            eval_partials = lambdify_matrix(args, symbolic_partials)

        if (isinstance(symbolic_partials, tuple) and
                len(symbolic_partials) == 2):
            num_rows = symbolic_partials[1][0].shape[0]
            num_cols = symbolic_partials[1][0].shape[1]
        else:
            num_rows = symbolic_partials.shape[0]
            num_cols = symbolic_partials.shape[1]
        result = np.empty((self.num_collocation_nodes - 1, num_rows*num_cols))

        def constraints_jacobian(state_values, specified_values,
                                 parameter_values, interval_value):
            """Returns the values of the sparse constraing Jacobian matrix
            given all of the values for each variable in the equations of
            motion over the N - 1 nodes.

            Parameters
            ----------
            states : ndarray, shape(n, N)
                The array of n states through N time steps. There are always
                at least two states.
            specified_values : ndarray, shape(m, N) or shape(N,)
                The array of m specified inputs through N time steps.
            parameter_values : ndarray, shape(p,)
                The array of p parameter.
            interval_value : float
                The value of the discretization time interval.

            Returns
            -------
            constraint_jacobian_values : ndarray, shape(see below,)
                backward euler: shape((N - 1) * M * (2*n + q + r + s),)
                midpoint: shape((N - 1) * M * (2*n + 2*q + r + s),)
                The values of the non-zero entries of the constraints
                Jacobian. These correspond to the triplet formatted indices
                returned from jacobian_indices.

            Notes
            -----
            - N : number of collocation nodes
            - M : number of equations of motion
            - n : number of states
            - m : number of input trajectories
            - p : number of parameters
            - q : number of unknown input trajectories
            - r : number of unknown parameters
            - s : number of unknown time intervals
            - n*(N - 1) : number of constraints

            """
            # Each of these arrays are shape(n, N - 1). The x_adjacent is
            # either the previous value of the state or the next value of
            # the state, depending on the integration method.
            x_current = state_values[:, current_start:current_stop]
            x_adjacent = state_values[:, adjacent_start:adjacent_stop]

            # 2n x N - 1
            args = [x for x in x_current] + [x for x in x_adjacent]

            # 2n + m x N - 1
            if len(specified_values.shape) == 2:
                si = specified_values[:, current_start:current_stop]
                args += [s for s in si]
                if self.integration_method == 'midpoint':
                    sn = specified_values[:, adjacent_start:adjacent_stop]
                    args += [s for s in sn]
            elif (len(specified_values.shape) == 1 and
                  specified_values.size != 0):
                si = specified_values[current_start:current_stop]
                args += [si]
                if self.integration_method == 'midpoint':
                    sn = specified_values[adjacent_start:adjacent_stop]
                    args += [sn]

            args += [c for c in parameter_values]
            args += [interval_value]

            # backward euler: shape(N - 1, M, 2*n + q + r)
            # midpoint: shape(N - 1, M, 2*n + 2*q + r)
            non_zero_derivatives = eval_partials(result, *args)

            return non_zero_derivatives.ravel()

        self._multi_arg_con_jac_func = constraints_jacobian

    @staticmethod
    def _merge_fixed_free(syms, fixed, free, typ, free_op_vals):
        """Returns an array with the fixed and free values combined. This just
        takes the known and unknown values and combines them for the function
        evaluation.

        This assumes that you have the free constants in the correct order.

        Parameters
        ----------
        syms : iterable of SymPy Symbols or Functions
        fixed : dictionary
            A mapping from Symbols to floats or Functions to 1d ndarrays.
        free : ndarray, (N,) or shape(n,N)
            An array
        typ : string
            traj or par

        """

        merged = []
        n = 0
        # syms is order as known (fixed) then unknown (free)
        for i, s in enumerate(syms):
            if s in fixed.keys():
                if isinstance(fixed[s], type(lambda x: x)):
                    merged.append(fixed[s](free_op_vals))
                else:
                    merged.append(fixed[s])
            else:
                if typ == 'traj' and len(free.shape) == 1:
                    merged.append(free)
                else:
                    merged.append(free[n])
                    n += 1
        return np.array(merged)

    def _wrap_constraint_funcs(self, func, typ):
        """Returns a function that evaluates all of the constraints or
        Jacobian of the constraints given the free optimization variables.

        Parameters
        ----------
        func : function
            A function that takes the full parameter set and evaluates the
            constraint functions or the Jacobian of the contraint functions.
            i.e. the output of _gen_multi_arg_con_func or
            _gen_multi_arg_con_jac_func.
        typ : string
            ``'con'`` or ``'jac'`` for constraints or Jacobian of the
            constraints, respectively.

        Returns
        -------
        func : function
            A function which returns constraint values given the system's free
            optimization variables, has signature f(free), where free is
            ndarray, shape(nN + qN + r + s, ).

        """

        def constraints(free):
            """
            Parameters
            ==========
            free : ndarray, shape(nN + qN + r + s, )

            """
            if self._variable_duration:
                (free_states, free_specified, free_constants,
                 time_interval) = parse_free(
                     free, self.num_states,
                     self.num_unknown_input_trajectories,
                     self.num_collocation_nodes,
                     variable_duration=self._variable_duration)
            else:
                free_states, free_specified, free_constants = parse_free(
                    free, self.num_states, self.num_unknown_input_trajectories,
                    self.num_collocation_nodes,
                    variable_duration=self._variable_duration)
                time_interval = self.node_time_interval

            all_specified = self._merge_fixed_free(self.input_trajectories,
                                                   self.known_trajectory_map,
                                                   free_specified, 'traj',
                                                   free)

            all_constants = self._merge_fixed_free(self.parameters,
                                                   self.known_parameter_map,
                                                   free_constants, 'par', free)

            eom_con_vals = func(free_states, all_specified, all_constants,
                                time_interval)

            if self.instance_constraints is not None:
                if typ == 'con':
                    ins_con_vals = self.eval_instance_constraints(free)
                elif typ == 'jac':
                    ins_con_vals = \
                        self.eval_instance_constraints_jacobian_values(free)
                return np.hstack((eom_con_vals, ins_con_vals))
            else:
                return eom_con_vals

        intro, second = func.__doc__.split('Parameters')
        params, returns = second.split('Returns')
        new_doc = ('{}Parameters\n----------\n'
                   'free : ndarray, shape()\n\nReturns\n{}')
        constraints.__doc__ = new_doc.format(intro, returns)

        return constraints

    def generate_constraint_function(self):
        """Returns a function which evaluates the constraints given the
        array of free optimization variables."""
        logger.info('Generating constraint function.')
        self._gen_multi_arg_con_func()
        return self._wrap_constraint_funcs(self._multi_arg_con_func, 'con')

    def generate_jacobian_function(self):
        """Returns a function which evaluates the Jacobian of the
        constraints given the array of free optimization variables."""
        logger.info('Generating jacobian function.')
        self._gen_multi_arg_con_jac_func()
        return self._wrap_constraint_funcs(self._multi_arg_con_jac_func, 'jac')<|MERGE_RESOLUTION|>--- conflicted
+++ resolved
@@ -130,7 +130,6 @@
                       eomM2, ... eomMN,
                       c1, ..., co]
 
-<<<<<<< HEAD
     The ``bounds`` attribute may be changed to a new dictionary after
     instantiation of ``Problem`` by setting ``Problem.bounds = {..}`` but
     changing ``problem.bounds[state] = (low, high)`` will have no effect.
@@ -141,8 +140,6 @@
 
        Problem_instance.collocator.name_of_attribute
 
-=======
->>>>>>> 70d4133b
     """
 
     INF = 10e19
