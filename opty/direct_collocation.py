--- conflicted
+++ resolved
@@ -249,11 +249,8 @@
                 gives the status of the algorithm as a message
 
         """
-<<<<<<< HEAD
-=======
         if respect_bounds:
             self.check_bounds_conflict(free)
->>>>>>> 77cea8f2
         return super().solve(free, lagrange=lagrange, zl=zl, zu=zu)
 
     def check_bounds_conflict(self, free):
@@ -766,236 +763,6 @@
 
         return parse_free(free, n, q, N, variable_duration)
 
-<<<<<<< HEAD
-    def create_linear_initial_guess(self, end_time=1.0):
-        """Creates an initial guess that is the linear interpolation between
-        exact instance constraints. Please see the notes for more information.
-
-        Parameters
-        ----------
-        end_time : float, optional (default=1.0)
-            In case of a variable time interval, this is the assumed duration
-            of the simulation.
-
-        Returns
-        -------
-        initial_guess : ndarray shape(n*N + q*N + r + s)
-            The initial guess for the free variables in the optimization problem.
-
-        Notes
-        -----
-        - Instance constraints which contain instances of other state variables
-          are ignored.
-        - Between successsive instances of a state variable, the values are
-          interpolated linearly.
-        - If bounds exist for unknown input trajectories or unknown parameters,
-          the values are set to the midpoint of the interval of the bounds.
-        - If bounds exist for the variable time interval, the value is set to
-          the midpoint of its bounds.
-        - If one of the range limit of a bound is ``-np.inf`` or ``np.inf``,
-          the value is set to the other finite limit of bound.
-        - All else is set to zero.
-
-        """
-        hilfs = sm.symbols('hilfs')
-        if self.collocator.instance_constraints is None:
-            instance_matrix = sm.Matrix([])
-        else:
-            instance_matrix = sm.Matrix(self.collocator.instance_constraints)
-        par_map = self.collocator.known_parameter_map
-        instance_matrix = instance_matrix.subs({key: par_map[key] for key
-                            in par_map.keys()})
-        # setting the variable time interval to 1.0 makes getting the node
-        # numbers of the instance times easy.
-        instance_matrix = instance_matrix.subs({self.collocator.
-                            node_time_interval: 1.0})
-
-        initial_guess = np.zeros(self.num_free)
-        num_nodes = self.collocator.num_collocation_nodes
-
-        # delete instance constraints which contain instances of other state
-        # variables
-        row_delete = []
-        M_new = instance_matrix.copy()
-        for i, exp1 in enumerate(M_new):
-            for a in sm.preorder_traversal(exp1):
-                zaehler = 0
-                for b in sm.preorder_traversal(a):
-                    if isinstance(b, sm.Function):
-                        zaehler += 1
-                        if zaehler > 1:
-                            row_delete.append(i)
-        if len(row_delete) > 0:
-            for row in sorted(row_delete, reverse=True):
-                M_new.row_del(row)
-        instance_matrix = M_new
-
-        # If the instance constraint is of the from ``x(t) - 0``, or ``x(t)``
-        # a dummy ``hilfs`` is added so all constraints have the same form.
-        # This dummy will be set to zero later.
-        for i, expr in enumerate(instance_matrix):
-            zaehler = 0
-            for a in sm.preorder_traversal(expr):
-                zaehler += 1
-            if zaehler == 2:
-                instance_matrix[i, 0] = instance_matrix[i, 0] + hilfs
-
-        if self.collocator.instance_constraints is not None:
-            if not isinstance(self.collocator.node_time_interval, sm.Symbol):
-        # fixed time interval
-                liste = []
-                liste1 = []
-                for exp1 in instance_matrix:
-                    for a in sm.preorder_traversal(exp1):
-                        liste.append(a)
-
-                for entry in liste:
-                    if isinstance(entry, sm.Function):
-                        idx = liste.index(entry)
-                        liste2 = [0, 0, 0, 0]
-                        liste2[0] = entry
-                        liste2[1] = liste[idx + 1]
-                        liste2[2] = liste[idx -1]
-                        liste2[3] = entry.name
-                        liste1.append(liste2)
-
-                name_rank = {name.name: i for i, name in enumerate(
-                        self.collocator.state_symbols)}
-                liste3 = sorted(liste1, key=lambda x: (name_rank[x[3]], x[1]))
-                duration = self.collocator.node_time_interval * (num_nodes-1)
-                for state in self.collocator.state_symbols:
-                    state_idx = self.collocator.state_symbols.index(state)
-                    times = []
-                    values = []
-                    for i in liste3:
-                        if state.name == i[3]:
-                            times.append(i[1])
-                            if i[-2] != hilfs:
-                                values.append(-i[2])
-                            else:
-                                values.append(0)
-                    if len(times) == 0:
-                        pass
-                    elif len(times) == 1:
-                        initial_guess[state_idx*num_nodes:(state_idx+1) \
-                            *num_nodes] = values[0]
-                    else:
-                        for i in range(len(times)-1):
-                            start = round(times[i]/duration*num_nodes)
-                            ende = round(times[i+1]/duration*num_nodes)
-                            werte = np.linspace(values[i], values[i+1],
-                                ende-start)
-                            initial_guess[state_idx*num_nodes+start:
-                                state_idx*num_nodes+ende] = werte
-
-        # Variable time interval
-            else:
-                liste = []
-                liste1 = []
-                for exp1 in instance_matrix:
-                    for a in sm.preorder_traversal(exp1):
-                        liste.append(a)
-                for entry in liste:
-                    if isinstance(entry, sm.Function):
-                        idx = liste.index(entry)
-                        liste2 = [0, 0, 0, 0]
-                        liste2[0] = entry
-                        liste2[1] = liste[idx + 1]
-                        liste2[2] = liste[idx -1]
-                        liste2[3] = entry.name
-                        liste1.append(liste2)
-
-                name_rank = {name.name: i for i, name in enumerate(
-                        self.collocator.state_symbols)}
-                liste3 = sorted(liste1, key=lambda x: (name_rank[x[3]], x[1]))
-
-                duration = (num_nodes-1)
-                for state in self.collocator.state_symbols:
-                    state_idx = self.collocator.state_symbols.index(state)
-                    times = []
-                    values = []
-                    for i in liste3:
-                        if state.name == i[3]:
-                            times.append(i[1])
-                            if i[-2] != hilfs:
-                                values.append(-i[2])
-                            else:
-                                values.append(0)
-                    if len(times) == 0:
-                        pass
-                    elif len(times) == 1:
-                        initial_guess[state_idx*num_nodes:(state_idx+1) \
-                            *num_nodes] = values[0]
-                    else:
-                        for i in range(len(times)-1):
-                            start = int(times[i])
-                            ende = int(times[i+1])
-                            werte = np.linspace(values[i], values[i+1],
-                                ende-start)
-                            initial_guess[state_idx*num_nodes+start:
-                                state_idx*num_nodes+ende] = werte
-
-        # set the values of unknown input trajectories.
-        if self.bounds is not None and \
-            len(self.collocator.unknown_input_trajectories) > 0:
-            start_idx = len(self.collocator.state_symbols) * num_nodes
-            for symb in self.collocator.unknown_input_trajectories:
-                idx = self.collocator.unknown_input_trajectories.index(symb)
-                if symb in self.bounds.keys():
-                    if self.bounds[symb][0] == -np.inf:
-                        wert = self.bounds[symb][1]
-                    elif self.bounds[symb][1] == np.inf:
-                        wert = self.bounds[symb][0]
-                    else:
-                        wert = 0.5*(self.bounds[symb][0] + self.bounds[symb][1])
-                    initial_guess[start_idx + idx*num_nodes:start_idx+(idx+1)
-                            *num_nodes] = wert
-
-        # set the values of unknown parameters.
-        if self.bounds is not None and \
-            len(self.collocator.unknown_parameters) > 0:
-            start_idx = (len(self.collocator.state_symbols) +
-                     len(self.collocator.unknown_input_trajectories))* num_nodes
-            for symb in self.collocator.unknown_parameters:
-                idx = self.collocator.unknown_parameters.index(symb)
-                if symb in self.bounds.keys():
-                    if self.bounds[symb][0] == -np.inf:
-                        wert = self.bounds[symb][1]
-                    elif self.bounds[symb][1] == np.inf:
-                        wert = self.bounds[symb][0]
-                    else:
-                        wert = 0.5*(self.bounds[symb][0] + self.bounds[symb][1])
-                    initial_guess[start_idx + idx]  = wert
-
-        # set the value of the variable time interval.
-        if isinstance(self.collocator.node_time_interval, sm.Symbol):
-            if self.bounds is not None:
-                if self.collocator.node_time_interval in self.bounds.keys():
-                    if self.bounds[self.collocator.node_time_interval][0] \
-                        == -np.inf:
-                        wert = self.bounds[self.collocator.
-                                               node_time_interval][1]
-                    elif self.bounds[self.collocator.node_time_interval][1] \
-                        == np.inf:
-                        wert = self.bounds[self.collocator.
-                                               node_time_interval][0]
-                    else:
-                        wert = 0.5*(self.bounds[self.collocator.
-                                node_time_interval][0] +
-                                self.bounds[self.collocator.
-                                node_time_interval][1])
-                    initial_guess[-1] = wert
-
-            if self.bounds is None:
-                initial_guess[-1] = end_time / (num_nodes-1)
-
-            elif self.collocator.node_time_interval not in self.bounds.keys():
-                initial_guess[-1] = end_time / (num_nodes-1)
-            else:
-                pass
-
-        return initial_guess
-=======
     def time_vector(self, solution=None, start_time=0.0):
         """Returns the time instances of the problem as an numpy ndarray.
 
@@ -1031,7 +798,6 @@
             return np.arange(t0, t0 + self.collocator.num_collocation_nodes*
                 self.collocator.node_time_interval,
                 self.collocator.node_time_interval)
->>>>>>> 77cea8f2
 
 
 class ConstraintCollocator(object):
