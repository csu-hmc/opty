#!/usr/bin/env python

from collections import OrderedDict

import numpy as np
import sympy as sym
import sympy.physics.mechanics as mech
from sympy.physics.mechanics.models import n_link_pendulum_on_cart
from pytest import raises


from ..direct_collocation import Problem, ConstraintCollocator
from ..utils import (create_objective_function, sort_sympy, parse_free,
                     _coo_matrix)


def test_pendulum():

    target_angle = np.pi
    duration = 10.0
    num_nodes = 500
    interval_value = duration / (num_nodes - 1)

    # Symbolic equations of motion
    # NOTE : h, real=True is used as a regression test for
    # https://github.com/csu-hmc/opty/issues/162
    I, m, g, h, t = sym.symbols('I, m, g, h, t', real=True)
    theta, omega, T = sym.symbols('theta, omega, T', cls=sym.Function)

    state_symbols = (theta(t), omega(t))
    specified_symbols = (T(t),)

    eom = sym.Matrix([theta(t).diff() - omega(t),
                     I*omega(t).diff() + m*g*h*sym.sin(theta(t)) - T(t)])

    # Specify the known system parameters.
    par_map = OrderedDict()
    par_map[I] = 1.0
    par_map[m] = 1.0
    par_map[g] = 9.81
    par_map[h] = 1.0

    # Specify the objective function and it's gradient.
    obj_func = sym.Integral(T(t)**2, t)
    obj, obj_grad = create_objective_function(
        obj_func, state_symbols, specified_symbols, tuple(), num_nodes,
        interval_value, time_symbol=t)

    # Specify the symbolic instance constraints, i.e. initial and end
    # conditions.
    instance_constraints = (theta(0.0),
                            theta(duration) - target_angle,
                            omega(0.0),
                            omega(duration))

    # This will test that a compilation works.
    prob = Problem(
        obj, obj_grad, eom, state_symbols, num_nodes, interval_value,
        known_parameter_map=par_map,
        instance_constraints=instance_constraints,
        time_symbol=t,
        bounds={T(t): (-2.0, 2.0)},
        show_compile_output=True)

    assert prob.collocator.num_instance_constraints == 4


def test_Problem():

    m, c, k, t = sym.symbols('m, c, k, t')
    x, v, f = [s(t) for s in sym.symbols('x, v, f', cls=sym.Function)]

    state_symbols = (x, v)

    interval_value = 0.01

    eom = sym.Matrix([x.diff() - v,
                      m * v.diff() + c * v + k * x - f])

    prob = Problem(lambda x: 1.0,
                   lambda x: x,
                   eom,
                   state_symbols,
                   2,
                   interval_value,
                   time_symbol=t,
                   bounds={x: (-10.0, 10.0),
                           f: (-8.0, 8.0),
                           m: (-1.0, 1.0),
                           c: (-0.5, 0.5)})

    INF = 10e19
    expected_lower = np.array([-10.0, -10.0,
                               -INF, -INF,
                               -8.0, -8.0,
                               -0.5, -INF, -1.0])
    np.testing.assert_allclose(prob.lower_bound, expected_lower)
    expected_upper = np.array([10.0, 10.0,
                               INF, INF,
                               8.0, 8.0,
                               0.5, INF, 1.0])
    np.testing.assert_allclose(prob.upper_bound, expected_upper)

    assert prob.collocator.num_instance_constraints == 0


class TestConstraintCollocator():

    def setup_method(self):

        m, c, k, t = sym.symbols('m, c, k, t')
        x, v, f = [s(t) for s in sym.symbols('x, v, f', cls=sym.Function)]

        self.state_symbols = (x, v)
        self.constant_symbols = (m, c, k)
        self.specified_symbols = (f,)
        self.discrete_symbols = sym.symbols('xi, vi, xp, vp, xn, vn, fi, fn',
                                            real=True)

        self.state_values = np.array([[1.0, 2.0, 3.0, 4.0],
                                      [5.0, 6.0, 7.0, 8.0]])
        self.specified_values = np.array([2.0, 2.0, 2.0, 2.0])
        self.constant_values = np.array([1.0, 2.0, 3.0])
        self.interval_value = 0.01
        self.free = np.array([1.0, 2.0, 3.0, 4.0,  # x
                              5.0, 6.0, 7.0, 8.0,  # v
                              3.0])  # k

        self.eom = sym.Matrix([x.diff() - v,
                               m * v.diff() + c * v + k * x - f])

        par_map = OrderedDict(zip(self.constant_symbols[:2],
                                  self.constant_values[:2]))
        traj_map = OrderedDict(zip([f], [self.specified_values]))

        self.collocator = \
            ConstraintCollocator(equations_of_motion=self.eom,
                                 state_symbols=self.state_symbols,
                                 num_collocation_nodes=4,
                                 node_time_interval=self.interval_value,
                                 known_parameter_map=par_map,
                                 known_trajectory_map=traj_map,
                                 time_symbol=t)

        self.numpy_collocator = \
            ConstraintCollocator(equations_of_motion=self.eom,
                                 state_symbols=self.state_symbols,
                                 num_collocation_nodes=4,
                                 node_time_interval=self.interval_value,
                                 known_parameter_map=par_map,
                                 known_trajectory_map=traj_map,
                                 time_symbol=t,
                                 backend='numpy')

    def test_init(self):

        assert self.collocator.state_symbols == self.state_symbols
        assert self.collocator.state_derivative_symbols == \
            tuple([s.diff() for s in self.state_symbols])
        assert self.collocator.num_states == 2
        assert self.collocator.num_collocation_nodes == 4

    def test_integration_method(self):
        with raises(ValueError):
            self.collocator.integration_method = 'booger'

    def test_sort_parameters(self):

        # TODO : Added checks for the other cases.

        self.collocator._sort_parameters()

        m, c, k = self.constant_symbols

        assert self.collocator.known_parameters == (m, c)
        assert self.collocator.num_known_parameters == 2

        assert self.collocator.unknown_parameters == (k,)
        assert self.collocator.num_unknown_parameters == 1

    def test_sort_trajectories(self):

        # TODO : Added checks for the other cases.

        self.collocator._sort_trajectories()

        assert self.collocator.known_input_trajectories == \
            self.specified_symbols
        assert self.collocator.num_known_input_trajectories == 1

        assert self.collocator.unknown_input_trajectories == tuple()
        assert self.collocator.num_unknown_input_trajectories == 0

    def test_discrete_symbols(self):

        self.collocator._discrete_symbols()

        xi, vi, xp, vp, xn, vn, fi, fn = self.discrete_symbols

        assert self.collocator.previous_discrete_state_symbols == (xp, vp)
        assert self.collocator.current_discrete_state_symbols == (xi, vi)
        assert self.collocator.next_discrete_state_symbols == (xn, vn)

        assert self.collocator.current_discrete_specified_symbols == (fi, )
        assert self.collocator.next_discrete_specified_symbols == (fn, )

    def test_discretize_eom_backward_euler(self):

        m, c, k = self.constant_symbols
        xi, vi, xp, vp, xn, vn, fi, fn = self.discrete_symbols
        h = self.collocator.time_interval_symbol

        expected = sym.Matrix([(xi - xp) / h - vi,
                               m * (vi - vp) / h + c * vi + k * xi - fi])

        self.collocator._discretize_eom()

        zero = sym.simplify(self.collocator.discrete_eom - expected)

        assert zero == sym.Matrix([0, 0])

    def test_discretize_eom_midpoint(self):

        m, c, k = self.constant_symbols
        xi, vi, xp, vp, xn, vn, fi, fn = self.discrete_symbols

        h = self.collocator.time_interval_symbol

        expected = sym.Matrix([(xn - xi) / h - (vi + vn) / 2,
                               m * (vn - vi) / h + c * (vi + vn) / 2 +
                               k * (xi + xn) / 2 - (fi + fn) / 2])

        self.collocator.integration_method = 'midpoint'
        self.collocator._discretize_eom()

        zero = sym.simplify(self.collocator.discrete_eom - expected)

        assert zero == sym.Matrix([0, 0])

    def test_gen_multi_arg_con_func_backward_euler(self):

        self.collocator._gen_multi_arg_con_func()

        # Make sure the parameters are in the correct order.
        constant_values = \
            np.array([self.constant_values[self.constant_symbols.index(c)]
                      for c in self.collocator.parameters])

        # TODO : Once there are more than one specified, they will need to
        # be put in the correct order too.

        result = self.collocator._multi_arg_con_func(self.state_values,
                                                     self.specified_values,
                                                     constant_values,
                                                     self.interval_value)

        m, c, k = self.constant_values
        h = self.interval_value

        expected_dynamic = np.zeros(3)
        expected_kinematic = np.zeros(3)

        for i in [1, 2, 3]:

            xi, vi = self.state_values[:, i]
            xp, vp = self.state_values[:, i - 1]
            fi = self.specified_values[i]

            expected_dynamic[i - 1] = m * (vi - vp) / h + c * vi + k * xi - fi
            expected_kinematic[i - 1] = (xi - xp) / h - vi

        expected = np.hstack((expected_kinematic, expected_dynamic))

        np.testing.assert_allclose(result, expected)

    def test_gen_multi_arg_con_func_midpoint(self):

        self.collocator.integration_method = 'midpoint'
        self.collocator._gen_multi_arg_con_func()

        # Make sure the parameters are in the correct order.
        constant_values = \
            np.array([self.constant_values[self.constant_symbols.index(c)]
                      for c in self.collocator.parameters])

        # TODO : Once there are more than one specified, they will need to
        # be put in the correct order too.

        result = self.collocator._multi_arg_con_func(self.state_values,
                                                     self.specified_values,
                                                     constant_values,
                                                     self.interval_value)

        m, c, k = self.constant_values
        h = self.interval_value

        expected_dynamic = np.zeros(3)
        expected_kinematic = np.zeros(3)

        for i in [0, 1, 2]:

            xi, vi = self.state_values[:, i]
            xn, vn = self.state_values[:, i + 1]
            fi = self.specified_values[i:i + 1][0]
            fn = self.specified_values[i + 1:i + 2][0]

            expected_kinematic[i] = (xn - xi) / h - (vi + vn) / 2
            expected_dynamic[i] = (m * (vn - vi) / h + c * (vn + vi) / 2 + k
                                   * (xn + xi) / 2 - (fi + fn) / 2)

        expected = np.hstack((expected_kinematic, expected_dynamic))

        np.testing.assert_allclose(result, expected)

    def test_gen_multi_arg_con_jac_func_backward_euler(self):

        self.collocator._gen_multi_arg_con_jac_func()
        self.numpy_collocator._gen_multi_arg_con_jac_func()

        # Make sure the parameters are in the correct order.
        constant_values = \
            np.array([self.constant_values[self.constant_symbols.index(c)]
                      for c in self.collocator.parameters])

        # TODO : Once there are more than one specified, they will need to
        # be put in the correct order too.

        jac_vals = self.collocator._multi_arg_con_jac_func(self.state_values,
                                                           self.specified_values,
                                                           constant_values,
                                                           self.interval_value)
        numpy_jac_vals = self.numpy_collocator._multi_arg_con_jac_func(
            self.state_values, self.specified_values, constant_values,
            self.interval_value)

        row_idxs, col_idxs = self.collocator.jacobian_indices()

        jacobian_matrix = _coo_matrix(jac_vals, row_idxs, col_idxs)

        # jacobian of eom_vector wrt vi, xi, xp, vp, k
        #    [     vi,  xi,   vp,   xp,  k]
        # x: [     -1, 1/h,    0, -1/h,  0]
        # v: [c + m/h,   k, -m/h,    0, xi]

        x = self.state_values[0]
        m, c, k = self.constant_values
        h = self.interval_value

        expected_jacobian = np.array(
            #     x1,     x2,     x3,    x4,     v1,        v2,         v3,        v4,    k
            [[-1 / h,  1 / h,      0,     0,      0,        -1,          0,         0,    0],
             [     0, -1 / h,  1 / h,     0,      0,         0,         -1,         0,    0],
             [     0,      0, -1 / h, 1 / h,      0,         0,          0,        -1,    0],
             [     0,      k,      0,     0, -m / h, c + m / h,          0,         0, x[1]],
             [     0,      0,      k,     0,      0,    -m / h,  c + m / h,         0, x[2]],
             [     0,      0,      0,     k,      0,         0,      -m /h, c + m / h, x[3]]],
            dtype=float)

        np.testing.assert_allclose(jacobian_matrix, expected_jacobian)
        np.testing.assert_allclose(_coo_matrix(numpy_jac_vals, row_idxs,
                                               col_idxs), expected_jacobian)

    def test_gen_multi_arg_con_jac_func_midpoint(self):

        self.collocator.integration_method = 'midpoint'
        self.collocator._gen_multi_arg_con_jac_func()

        # Make sure the parameters are in the correct order.
        constant_values = \
            np.array([self.constant_values[self.constant_symbols.index(c)]
                      for c in self.collocator.parameters])

        # TODO : Once there are more than one specified, they will need to
        # be put in the correct order too.

        jac_vals = self.collocator._multi_arg_con_jac_func(self.state_values,
                                                           self.specified_values,
                                                           constant_values,
                                                           self.interval_value)

        row_idxs, col_idxs = self.collocator.jacobian_indices()

        jacobian_matrix = _coo_matrix(jac_vals, row_idxs, col_idxs)

        x = self.state_values[0]
        m, c, k = self.constant_values
        h = self.interval_value

        part1 = np.array(
            #        x0,       x1,       x2,      x3
            [[ -1.0 / h,  1.0 / h,        0,       0],
             [        0, -1.0 / h,  1.0 / h,       0],
             [        0,        0, -1.0 / h, 1.0 / h],
             [  k / 2.0,  k / 2.0,        0,       0],
             [        0,  k / 2.0,  k / 2.0,       0],
             [        0,        0,  k / 2.0, k / 2.0]],
            dtype=float)

        part2 = np.array(
            #                v0,               v1,               v2,              v3,                   k      i
            [[       -1.0 / 2.0,       -1.0 / 2.0,                0,               0,                   0],  # 0
             [                0,       -1.0 / 2.0,       -1.0 / 2.0,               0,                   0],  # 1
             [                0,                0,       -1.0 / 2.0,      -1.0 / 2.0,                   0],  # 2
             [ -m / h + c / 2.0,  m / h + c / 2.0,                0,               0, (x[1] + x[0]) / 2.0],  # 0
             [                0, -m / h + c / 2.0,  m / h + c / 2.0,               0, (x[2] + x[1]) / 2.0],  # 1
             [                0,                0, -m / h + c / 2.0, m / h + c / 2.0, (x[3] + x[2]) / 2.0]], # 2
            dtype=float)

        expected_jacobian = np.hstack((part1, part2))

        np.testing.assert_allclose(jacobian_matrix, expected_jacobian)

    def test_generate_constraint_function(self):

        constrain = self.collocator.generate_constraint_function()

        result = constrain(self.free)

        expected_dynamic = np.zeros(3)
        expected_kinematic = np.zeros(3)

        m, c, k = self.constant_values
        h = self.interval_value

        for i in [1, 2, 3]:

            xi, vi = self.state_values[:, i]
            xp, vp = self.state_values[:, i - 1]
            fi = self.specified_values[i]

            expected_kinematic[i - 1] = (xi - xp) / h - vi
            expected_dynamic[i - 1] = m * (vi - vp) / h + c * vi + k * xi - fi

        expected = np.hstack((expected_kinematic, expected_dynamic))

        np.testing.assert_allclose(result, expected)

    def test_generate_jacobian_function(self):

        jacobian = self.collocator.generate_jacobian_function()

        jac_vals = jacobian(self.free)

        row_idxs, col_idxs = self.collocator.jacobian_indices()

        jacobian_matrix = _coo_matrix(jac_vals, row_idxs, col_idxs)

        m, c, k = self.constant_values
        h = self.interval_value
        x = self.state_values[0]

        expected_jacobian = np.array(
            #     x1,     x2,     x3,    x4,     v1,        v2,         v3,        v4,    k
            [[-1 / h,  1 / h,      0,     0,      0,        -1,          0,         0,    0],
            [     0,  -1 / h,  1 / h,     0,      0,         0,         -1,         0,    0],
            [     0,       0, -1 / h, 1 / h,      0,         0,          0,        -1,    0],
            [     0,       k,      0,     0, -m / h, c + m / h,          0,         0, x[1]],
            [     0,       0,      k,     0,      0,    -m / h,  c + m / h,         0, x[2]],
            [     0,       0,      0,     k,      0,         0,      -m /h, c + m / h, x[3]]],
            dtype=float)

        np.testing.assert_allclose(jacobian_matrix, expected_jacobian)


class TestConstraintCollocatorUnknownTrajectories():

    def setup_method(self):

        # constant parameters
        m, c, t = sym.symbols('m, c, t')
        # time varying parameters
        x, v, f, k = [s(t) for s in sym.symbols('x, v, f, k',
                                                cls=sym.Function)]

        self.state_symbols = (x, v)
        self.constant_symbols = (m, c)
        self.specified_symbols = (f, k)
        self.discrete_symbols = sym.symbols('xi, vi, xp, vp, fi, ki',
                                            real=True)

        # The state order should match the eom order and state symbol order.
        self.state_values = np.array([[1.0, 2.0, 3.0, 4.0],  # x
                                      [5.0, 6.0, 7.0, 8.0]])  # v
        # This must be ordered as the known first then the unknown.
        self.specified_values = np.array([[9.0, 10.0, 11.0, 12.0],  # f
                                          [13.0, 14.0, 15.0, 16.0]])  # k
        # This must be ordered as the known first then the unknown.
        self.constant_values = np.array([1.0,  # m
                                         2.0])  # c
        self.interval_value = 0.01
        # The free optimization variable array.
        self.free = np.array([1.0, 2.0, 3.0, 4.0,  # x
                              5.0, 6.0, 7.0, 8.0,  # v
                              13.0, 14.0, 15.0, 16.0,  # k
                              2.0])  # c

        self.eom = sym.Matrix([x.diff() - v,
                               m * v.diff() + c * v + k * x - f])

        par_map = OrderedDict(zip([m], [1.0]))
        traj_map = OrderedDict(zip([f], [self.specified_values[0]]))

        self.collocator = \
            ConstraintCollocator(equations_of_motion=self.eom,
                                 state_symbols=self.state_symbols,
                                 num_collocation_nodes=4,
                                 node_time_interval=self.interval_value,
                                 known_parameter_map=par_map,
                                 known_trajectory_map=traj_map)

    def test_init(self):

        assert self.collocator.state_symbols == self.state_symbols
        assert self.collocator.state_derivative_symbols == \
            tuple([s.diff() for s in self.state_symbols])
        assert self.collocator.num_states == 2

    def test_sort_parameters(self):

        # TODO : Added checks for the other cases.

        self.collocator._sort_parameters()

        m, c = self.constant_symbols

        assert self.collocator.known_parameters == (m,)
        assert self.collocator.num_known_parameters == 1

        assert self.collocator.unknown_parameters == (c,)
        assert self.collocator.num_unknown_parameters == 1

    def test_sort_trajectories(self):

        # TODO : Added checks for the other cases.

        self.collocator._sort_trajectories()

        f, k = self.specified_symbols

        assert self.collocator.known_input_trajectories == (f,)
        assert self.collocator.num_known_input_trajectories == 1

        assert self.collocator.unknown_input_trajectories == (k,)
        assert self.collocator.num_unknown_input_trajectories == 1

    def test_discrete_symbols(self):

        self.collocator._discrete_symbols()

        xi, vi, xp, vp, fi, ki = self.discrete_symbols

        assert self.collocator.current_discrete_state_symbols == (xi, vi)
        assert self.collocator.previous_discrete_state_symbols == (xp, vp)
        # The following should be in order of known and unknown.
        assert self.collocator.current_discrete_specified_symbols == (fi, ki)

    def test_discretize_eom(self):

        m, c = self.constant_symbols
        xi, vi, xp, vp, fi, ki = self.discrete_symbols
        h = self.collocator.time_interval_symbol

        expected = sym.Matrix([(xi - xp) / h - vi,
                               m * (vi - vp) / h + c * vi + ki * xi - fi])

        self.collocator._discretize_eom()

        zero = sym.simplify(self.collocator.discrete_eom - expected)

        assert zero == sym.Matrix([0, 0])

    def test_gen_multi_arg_con_func(self):

        self.collocator._gen_multi_arg_con_func()

        # Make sure the parameters are in the correct order.
        constant_values = \
            np.array([self.constant_values[self.constant_symbols.index(c)]
                      for c in self.collocator.parameters])

        # TODO : Once there are more than one specified, they will need to
        # be put in the correct order too.

        result = self.collocator._multi_arg_con_func(self.state_values,
                                                     self.specified_values,
                                                     constant_values,
                                                     self.interval_value)

        m, c = self.constant_values
        h = self.interval_value

        expected_dynamic = np.zeros(3)
        expected_kinematic = np.zeros(3)

        for i in [1, 2, 3]:

            xi, vi = self.state_values[:, i]
            xp, vp = self.state_values[:, i - 1]
            fi, ki = self.specified_values[:, i]

            expected_dynamic[i - 1] = m * (vi - vp) / h + c * vi + ki * xi - fi
            expected_kinematic[i - 1] = (xi - xp) / h - vi

        expected = np.hstack((expected_kinematic, expected_dynamic))

        np.testing.assert_allclose(result, expected)

    def test_jacobian_indices(self):

        row_idxs, col_idxs = self.collocator.jacobian_indices()

        expected_row_idxs = np.array([0, 0, 0, 0, 0, 0, 3, 3, 3, 3, 3, 3, 1,
                                      1, 1, 1, 1, 1, 4, 4, 4, 4, 4, 4, 2, 2,
                                      2, 2, 2, 2, 5, 5, 5, 5, 5, 5])

        expected_col_idxs = np.array([1, 5, 0, 4, 9, 12, 1, 5, 0, 4, 9, 12,
                                      2, 6, 1, 5, 10, 12, 2, 6, 1, 5, 10,
                                      12, 3, 7, 2, 6, 11, 12, 3, 7, 2, 6,
                                      11, 12])

        np.testing.assert_allclose(row_idxs, expected_row_idxs)
        np.testing.assert_allclose(col_idxs, expected_col_idxs)

    def test_gen_multi_arg_con_jac_func(self):

        self.collocator._gen_multi_arg_con_jac_func()

        # Make sure the parameters are in the correct order.
        constant_values = \
            np.array([self.constant_values[self.constant_symbols.index(c)]
                      for c in self.collocator.parameters])

        # TODO : Once there are more than one specified, they will need to
        # be put in the correct order too.

        jac_vals = self.collocator._multi_arg_con_jac_func(self.state_values,
                                                           self.specified_values,
                                                           constant_values,
                                                           self.interval_value)

        row_idxs, col_idxs = self.collocator.jacobian_indices()

        jacobian_matrix = _coo_matrix(jac_vals, row_idxs, col_idxs)

        # jacobian of eom_vector wrt vi, xi, xp, vp, k
        #    [     vi,  xi,   vp,   xp,  k]
        # x: [     -1, 1/h,    0, -1/h,  0]
        # v: [c + m/h,   k, -m/h,    0, xi]

        x, v = self.state_values
        m, c = self.constant_values
        f, k = self.specified_values
        h = self.interval_value

        expected_jacobian = np.array(
            #     x0,     x1,     x2,    x3,     v0,        v1,         v2,        v3,   k0,   k1,   k2,   k3,    c    con
            [[-1 / h,  1 / h,      0,     0,      0,        -1,          0,         0,    0,    0,    0,    0,    0],  # 1
             [     0, -1 / h,  1 / h,     0,      0,         0,         -1,         0,    0,    0,    0,    0,    0],  # 2
             [     0,      0, -1 / h, 1 / h,      0,         0,          0,        -1,    0,    0,    0,    0,    0],  # 3
             [     0,   k[1],      0,     0, -m / h, c + m / h,          0,         0,    0, x[1],    0,    0, v[1]],  # 1
             [     0,      0,   k[2],     0,      0,    -m / h,  c + m / h,         0,    0,    0, x[2],    0, v[2]],  # 2
             [     0,      0,      0,  k[3],      0,         0,      -m /h, c + m / h,    0,    0,    0, x[3], v[3]]], # 3
            dtype=float)

        np.testing.assert_allclose(jacobian_matrix, expected_jacobian)

    def test_gen_multi_arg_con_jac_func_midpoint(self):

        self.collocator.integration_method = 'midpoint'
        self.collocator._gen_multi_arg_con_jac_func()

        # Make sure the parameters are in the correct order.
        constant_values = \
            np.array([self.constant_values[self.constant_symbols.index(c)]
                      for c in self.collocator.parameters])

        # TODO : Once there are more than one specified, they will need to
        # be put in the correct order too.

        jac_vals = self.collocator._multi_arg_con_jac_func(self.state_values,
                                                           self.specified_values,
                                                           constant_values,
                                                           self.interval_value)

        row_idxs, col_idxs = self.collocator.jacobian_indices()

        jacobian_matrix = _coo_matrix(jac_vals, row_idxs, col_idxs)

        x, v = self.state_values
        m, c = self.constant_values
        f, k = self.specified_values
        h = self.interval_value

        part1 = np.array(
            #                   x0,                  x1,                  x2,                  x3
            [[            -1.0 / h,             1.0 / h,                   0,                   0],
             [                   0,            -1.0 / h,             1.0 / h,                   0],
             [                   0,                   0,            -1.0 / h,             1.0 / h],
             [ (k[0] + k[1]) / 4.0, (k[0] + k[1]) / 4.0,                   0,                   0],
             [                   0, (k[1] + k[2]) / 4.0, (k[1] + k[2]) / 4.0,                   0],
             [                   0,                   0, (k[2] + k[3]) / 4.0, (k[2] + k[3]) / 4.0]],
            dtype=float)

        part2 = np.array(
            #              v0,             v1,             v2,            v3      i
            [[     -1.0 / 2.0,     -1.0 / 2.0,              0,             0],  # 0
             [              0,     -1.0 / 2.0,     -1.0 / 2.0,             0],  # 1
             [              0,              0,     -1.0 / 2.0,    -1.0 / 2.0],  # 2
             [ -m / h + c / 2,  m / h + c / 2,              0,             0],  # 0
             [              0, -m / h + c / 2,  m / h + c / 2,             0],  # 1
             [              0,              0, -m / h + c / 2, m / h + c / 2]], # 2
            dtype=float)

        part3 = np.array(
            #                   k0,                   k1,                 k2,                  k3,                 c      i
            [[                   0,                   0,                   0,                   0,                 0],  # 0
             [                   0,                   0,                   0,                   0,                 0],  # 1
             [                   0,                   0,                   0,                   0,                 0],  # 2
             [ (x[1] + x[0]) / 4.0, (x[1] + x[0]) / 4.0,                   0,                   0, (v[1] + v[0]) / 2],  # 0
             [                   0, (x[2] + x[1]) / 4.0, (x[2] + x[1]) / 4.0,                   0, (v[2] + v[1]) / 2],  # 1
             [                   0,                   0, (x[3] + x[2]) / 4.0, (x[3] + x[2]) / 4.0, (v[3] + v[2]) / 2]], # 2
            dtype=float)

        expected_jacobian = np.hstack((part1, part2, part3))

        np.testing.assert_allclose(jacobian_matrix, expected_jacobian)

    def test_generate_constraint_function(self):

        constrain = self.collocator.generate_constraint_function()

        result = constrain(self.free)

        m, c = self.constant_values
        h = self.interval_value

        expected_dynamic = np.zeros(3)
        expected_kinematic = np.zeros(3)

        for i in [1, 2, 3]:

            xi, vi = self.state_values[:, i]
            xp, vp = self.state_values[:, i - 1]
            fi, ki = self.specified_values[:, i]

            expected_dynamic[i - 1] = m * (vi - vp) / h + c * vi + ki * xi - fi
            expected_kinematic[i - 1] = (xi - xp) / h - vi

        expected = np.hstack((expected_kinematic, expected_dynamic))

        np.testing.assert_allclose(result, expected)

    def test_generate_jacobian_function(self):

        jacobian = self.collocator.generate_jacobian_function()

        jac_vals = jacobian(self.free)

        row_idxs, col_idxs = self.collocator.jacobian_indices()

        jacobian_matrix = _coo_matrix(jac_vals, row_idxs, col_idxs)

        x, v = self.state_values
        m, c = self.constant_values
        f, k = self.specified_values
        h = self.interval_value

        expected_jacobian = np.array(
            #     x0,     x1,     x2,    x3,     v0,        v1,         v2,        v3,   k0,   k1,   k2,   k3,    c    con
            [[-1 / h,  1 / h,      0,     0,      0,        -1,          0,         0,    0,    0,    0,    0,    0],  # 1
             [     0, -1 / h,  1 / h,     0,      0,         0,         -1,         0,    0,    0,    0,    0,    0],  # 2
             [     0,      0, -1 / h, 1 / h,      0,         0,          0,        -1,    0,    0,    0,    0,    0],  # 3
             [     0,   k[1],      0,     0, -m / h, c + m / h,          0,         0,    0, x[1],    0,    0, v[1]],  # 1
             [     0,      0,   k[2],     0,      0,    -m / h,  c + m / h,         0,    0,    0, x[2],    0, v[2]],  # 2
             [     0,      0,      0,  k[3],      0,         0,      -m /h, c + m / h,    0,    0,    0, x[3], v[3]]], # 3
            dtype=float)

        np.testing.assert_allclose(jacobian_matrix, expected_jacobian)


def test_merge_fixed_free_parameters():

    m, c, k = sym.symbols('m, c, k')
    all_syms = m, c, k
    known = {m: 1.0, c: 2.0}
    unknown = np.array([3.0])

    merged = ConstraintCollocator._merge_fixed_free(all_syms, known,
                                                    unknown, 'par')

    expected = np.array([1.0, 2.0, 3.0])

    np.testing.assert_allclose(merged, expected)

    a, b, c, d = sym.symbols('a, b, c, d')
    all_syms = a, b, c, d
    known = {a: 1.0, b: 2.0}
    unknown = np.array([3.0, 4.0])

    merged = ConstraintCollocator._merge_fixed_free(all_syms, known,
                                                    unknown, 'par')

    expected = np.array([1.0, 2.0, 3.0, 4.0])

    np.testing.assert_allclose(merged, expected)


def test_merge_fixed_free_trajectories():

    t = sym.symbols('t')
    f, k = sym.symbols('f, k', cls=sym.Function)
    f = f(t)
    k = k(t)
    all_syms = f, k
    known = {f: np.array([1.0, 2.0])}
    unknown = np.array([3.0, 4.0])

    merged = ConstraintCollocator._merge_fixed_free(all_syms, known,
                                                    unknown, 'traj')

    expected = np.array([[1.0, 2.0],
                         [3.0, 4.0]])

    np.testing.assert_allclose(merged, expected)

    t = sym.symbols('t')
    all_syms = [g(t) for g in sym.symbols('a, b, c, d', cls=sym.Function)]
    a, b, c, d = all_syms
    known = {a: np.array([1.0, 2.0]),
             b: np.array([3.0, 4.0])}
    unknown = np.array([[5.0, 6.0],
                        [7.0, 8.0]])

    merged = ConstraintCollocator._merge_fixed_free(all_syms, known,
                                                    unknown, 'traj')

    expected = np.array([[1.0, 2.0],
                         [3.0, 4.0],
                         [5.0, 6.0],
                         [7.0, 8.0]])

    np.testing.assert_allclose(merged, expected)


class TestConstraintCollocatorInstanceConstraints():

    def setup_method(self):

        I, m, g, d, t = sym.symbols('I, m, g, d, t')
        theta, omega, T = [f(t) for f in sym.symbols('theta, omega, T',
                                                     cls=sym.Function)]

        self.state_symbols = (theta, omega)
        self.constant_symbols = (I, m, g, d)
        self.specified_symbols = (T,)
        self.discrete_symbols = \
            sym.symbols('thetai, omegai, thetap, omegap, Ti', real=True)

        self.state_values = np.array([[1.0, 2.0, 3.0, 4.0],
                                      [5.0, 6.0, 7.0, 8.0]])
        self.specified_values = np.array([9.0, 10.0, 11.0, 12.0])
        self.constant_values = np.array([1.0, 1.0, 9.81, 1.0])
        self.interval_value = 0.01
        self.time = np.array([0.0, 0.01, 0.02, 0.03])
        self.free = np.array([1.0, 2.0, 3.0, 4.0,  # theta
                              5.0, 6.0, 7.0, 8.0,  # omega
                              9.0, 10.0, 11.0, 12.0,  # T
                              1.0,  # I
                              1.0,  # m
                              9.81,  # g
                              1.0])  # d

        self.eom = sym.Matrix([theta.diff() - omega,
                               I * omega.diff() + m * g * d * sym.sin(theta) - T])

        par_map = OrderedDict(zip(self.constant_symbols,
                                  self.constant_values))

        # Additional node equality contraints.
        theta, omega = sym.symbols('theta, omega', cls=sym.Function)
        instance_constraints = (2.0 * theta(0.0),
                                3.0 * theta(0.03) - sym.pi,
                                4.0 * omega(0.0),
                                5.0 * omega(0.03))

        self.collocator = \
            ConstraintCollocator(equations_of_motion=self.eom,
                                 state_symbols=self.state_symbols,
                                 num_collocation_nodes=4,
                                 node_time_interval=self.interval_value,
                                 known_parameter_map=par_map,
                                 instance_constraints=instance_constraints,
                                 time_symbol=t)

    def test_init(self):

        assert self.collocator.state_symbols == self.state_symbols
        assert self.collocator.state_derivative_symbols == \
            tuple([s.diff() for s in self.state_symbols])
        assert self.collocator.num_states == 2

    def test_sort_parameters(self):

        self.collocator._sort_parameters()

        assert self.collocator.known_parameters == self.constant_symbols
        assert self.collocator.num_known_parameters == 4

        assert self.collocator.unknown_parameters == tuple()
        assert self.collocator.num_unknown_parameters == 0

    def test_sort_trajectories(self):

        self.collocator._sort_trajectories()

        assert self.collocator.known_input_trajectories == tuple()
        assert self.collocator.num_known_input_trajectories == 0

        assert self.collocator.unknown_input_trajectories == self.specified_symbols
        assert self.collocator.num_unknown_input_trajectories == 1

    def test_discrete_symbols(self):

        self.collocator._discrete_symbols()

        thetai, omegai, thetap, omegap, Ti = self.discrete_symbols

        assert self.collocator.current_discrete_state_symbols == (thetai,
                                                                  omegai)
        assert self.collocator.previous_discrete_state_symbols == (thetap,
                                                                   omegap)
        assert self.collocator.current_discrete_specified_symbols == (Ti,)

    def test_discretize_eom(self):

        I, m, g, d = self.constant_symbols
        thetai, omegai, thetap, omegap, Ti = self.discrete_symbols
        h = self.collocator.time_interval_symbol

        expected = sym.Matrix([(thetai - thetap) / h - omegai,
                               I * (omegai - omegap) / h + m * g * d * sym.sin(thetai) - Ti])

        self.collocator._discretize_eom()

        zero = sym.simplify(self.collocator.discrete_eom - expected)

        assert zero == sym.Matrix([0, 0])

    def test_identify_function_in_instance_constraints(self):

        self.collocator._identify_functions_in_instance_constraints()

        theta, omega = sym.symbols('theta, omega', cls=sym.Function)

        expected = set((theta(0.0), theta(0.03), omega(0.0), omega(0.03)))

        assert self.collocator.instance_constraint_function_atoms == expected

    def test_find_free_index(self):

        theta, omega = sym.symbols('theta, omega', cls=sym.Function)

        self.collocator._identify_functions_in_instance_constraints()
        self.collocator._find_closest_free_index()

        expected = {theta(0.0): 0,
                    theta(0.03): 3,
                    omega(0.0): 4,
                    omega(0.03): 7}

        assert self.collocator.instance_constraints_free_index_map == expected

    def test_lambdify_instance_constraints(self):

        f = self.collocator._instance_constraints_func()

        extra_constraints = f(self.free)

        expected = np.array([2.0, 12.0 - np.pi, 20.0, 40.0])

        np.testing.assert_allclose(extra_constraints, expected)

    def test_instance_constraints_jacobian_indices(self):

        rows, cols = self.collocator._instance_constraints_jacobian_indices()

        np.testing.assert_allclose(rows, np.array([6, 7, 8, 9]))
        np.testing.assert_allclose(cols, np.array([0, 3, 4, 7]))

    def test_instance_constraints_jacobian_values(self):

        f = self.collocator._instance_constraints_jacobian_values_func()

        vals = f(self.free)

        np.testing.assert_allclose(vals, np.array([2.0, 3.0, 4.0, 5.0]))

    def test_gen_multi_arg_con_func(self):

        self.collocator._gen_multi_arg_con_func()

        # Make sure the parameters are in the correct order.
        constant_values = \
            np.array([self.constant_values[self.constant_symbols.index(c)]
                      for c in self.collocator.parameters])

        result = self.collocator._multi_arg_con_func(self.state_values,
                                                     self.specified_values,
                                                     constant_values,
                                                     self.interval_value)

        I, m, g, d = self.constant_values
        h = self.interval_value

        expected_dynamic = np.zeros(3)
        expected_kinematic = np.zeros(3)

        for i in [1, 2, 3]:

            thetai, omegai = self.state_values[:, i]
            thetap, omegap = self.state_values[:, i - 1]
            Ti = self.specified_values[i]

            expected_kinematic[i - 1] = (thetai - thetap) / h - omegai
            expected_dynamic[i - 1] = (I * (omegai - omegap) / h + m * g * d
                                       * sym.sin(thetai) - Ti)

        expected = np.hstack((expected_kinematic, expected_dynamic))

        np.testing.assert_allclose(result, expected)

    def test_jacobian_indices(self):

        row_idxs, col_idxs = self.collocator.jacobian_indices()

        expected_row_idxs = np.array([0, 0, 0, 0, 0, 3, 3, 3, 3, 3, 1, 1, 1,
                                      1, 1, 4, 4, 4, 4, 4, 2, 2, 2, 2, 2, 5,
                                      5, 5, 5, 5, 6, 7, 8, 9])

        expected_col_idxs = np.array([1, 5, 0, 4, 9, 1, 5, 0, 4, 9, 2, 6, 1,
                                      5, 10, 2, 6, 1, 5, 10, 3, 7, 2, 6, 11,
                                      3, 7, 2, 6, 11, 0, 3, 4, 7])

        np.testing.assert_allclose(row_idxs, expected_row_idxs)
        np.testing.assert_allclose(col_idxs, expected_col_idxs)

    def test_gen_multi_arg_con_jac_func(self):

        self.collocator._gen_multi_arg_con_jac_func()

        # Make sure the parameters are in the correct order.
        constant_values = \
            np.array([self.constant_values[self.constant_symbols.index(c)]
                      for c in self.collocator.parameters])

        jac_vals = self.collocator._multi_arg_con_jac_func(self.state_values,
                                                           self.specified_values,
                                                           constant_values,
                                                           self.interval_value)

        row_idxs, col_idxs = self.collocator.jacobian_indices()
        row_idxs = row_idxs[:-4]
        col_idxs = col_idxs[:-4]

        jacobian_matrix = _coo_matrix(jac_vals, row_idxs, col_idxs)

        #                   thetai, omegai, thetap, omegap, Ti
        # theta : [            1/h,     -1,   -1/h,      0,  0],
        # omega : [g*m*cos(thetai),    I/h,      0,   -I/h, -1]])

        theta = self.state_values[0]
        I, m, g, d = self.constant_values
        h = self.interval_value

        expected_jacobian = np.array(
            # theta0,                       theta1,                       theta2,                       theta3, omega0, omega1, omega2, omega3,   T0, T1, T2, T3
            [[-1 / h,                        1 / h,                            0,                            0,      0,     -1,      0,      0,    0,  0,  0,  0],  # 1
             [     0,                       -1 / h,                        1 / h,                            0,      0,      0,     -1,      0,    0,  0,  0,  0],  # 2
             [     0,                            0,                       -1 / h,                        1 / h,      0,      0,      0,     -1,    0,  0,  0,  0],  # 3
             [     0, d * g * m * np.cos(theta[1]),                            0,                            0, -I / h,  I / h,      0,      0,    0, -1,  0,  0],  # 1
             [     0,                            0, d * g * m * np.cos(theta[2]),                            0,      0, -I / h,  I / h,      0,    0,  0, -1,  0],  # 2
             [     0,                            0,                            0, d * g * m * np.cos(theta[3]),      0,      0, -I / h,  I / h,    0,  0,  0, -1]], # 3
            dtype=float)

        np.testing.assert_allclose(jacobian_matrix, expected_jacobian)

    def test_generate_constraint_function(self):

        constrain = self.collocator.generate_constraint_function()

        result = constrain(self.free)

        expected_dynamic = np.zeros(3)
        expected_kinematic = np.zeros(3)

        I, m, g, d = self.constant_values
        h = self.interval_value

        expected_dynamic = np.zeros(3)
        expected_kinematic = np.zeros(3)

        for i in [1, 2, 3]:

            thetai, omegai = self.state_values[:, i]
            thetap, omegap = self.state_values[:, i - 1]
            Ti = self.specified_values[i]

            expected_kinematic[i - 1] = (thetai - thetap) / h - omegai
            expected_dynamic[i - 1] = (I * (omegai - omegap) / h + m * g * d
                                       * sym.sin(thetai) - Ti)
        theta_values = self.state_values[0]
        omega_values = self.state_values[1]

        expected_node_constraints = np.array([2.0 * theta_values[0],
                                              3.0 * theta_values[3] - np.pi,
                                              4.0 * omega_values[0],
                                              5.0 * omega_values[3]])

        expected = np.hstack((expected_kinematic, expected_dynamic,
                              expected_node_constraints))

        np.testing.assert_allclose(result, expected)

    def test_generate_jacobian_function(self):

        jacobian = self.collocator.generate_jacobian_function()

        jac_vals = jacobian(self.free)

        row_idxs, col_idxs = self.collocator.jacobian_indices()

        jacobian_matrix = _coo_matrix(jac_vals, row_idxs, col_idxs)

        theta = self.state_values[0]
        I, m, g, d = self.constant_values
        h = self.interval_value

        expected_jacobian = np.array(
            # theta0,                       theta1,                       theta2,                       theta3, omega0, omega1, omega2, omega3,   T0, T1, T2, T3
            [[-1 / h,                        1 / h,                            0,                            0,      0,     -1,      0,      0,    0,  0,  0,  0],  # 1
             [     0,                       -1 / h,                        1 / h,                            0,      0,      0,     -1,      0,    0,  0,  0,  0],  # 2
             [     0,                            0,                       -1 / h,                        1 / h,      0,      0,      0,     -1,    0,  0,  0,  0],  # 3
             [     0, d * g * m * np.cos(theta[1]),                            0,                            0, -I / h,  I / h,      0,      0,    0, -1,  0,  0],  # 1
             [     0,                            0, d * g * m * np.cos(theta[2]),                            0,      0, -I / h,  I / h,      0,    0,  0, -1,  0],  # 2
             [     0,                            0,                            0, d * g * m * np.cos(theta[3]),      0,      0, -I / h,  I / h,    0,  0,  0, -1],  # 3
             [   2.0,                            0,                            0,                            0,      0,      0,      0,      0,    0,  0,  0,  0],
             [     0,                            0,                            0,                          3.0,      0,      0,      0,      0,    0,  0,  0,  0],
             [     0,                            0,                            0,                            0,    4.0,      0,      0,      0,    0,  0,  0,  0],
             [     0,                            0,                            0,                            0,      0,      0,      0,    5.0,    0,  0,  0,  0]],
            dtype=float)

        np.testing.assert_allclose(jacobian_matrix, expected_jacobian)


class TestConstraintCollocatorVariableDuration():

    def setup_method(self):

        m, g, d, t, h = sym.symbols('m, g, d, t, h')
        theta, omega, T = [f(t) for f in sym.symbols('theta, omega, T',
                                                     cls=sym.Function)]

        self.num_nodes = 4
        self.state_symbols = (theta, omega)
        self.constant_symbols = (m, g, d)
        self.specified_symbols = (T,)
        self.discrete_symbols = sym.symbols(
            'thetai, omegai, thetap, omegap, Ti', real=True)
        self.interval_symbol = h

        self.state_values = np.array([[1.0, 2.0, 3.0, 4.0],
                                      [5.0, 6.0, 7.0, 8.0]])
        self.specified_values = np.array([9.0, 10.0, 11.0, 12.0])
        self.constant_values = np.array([1.0, 9.81, 1.0])
        self.interval_value = 0.01
        self.time = np.array([0.0, 0.01, 0.02, 0.03])
        self.free = np.array([1.0, 2.0, 3.0, 4.0,  # theta
                              5.0, 6.0, 7.0, 8.0,  # omega
                              9.0, 10.0, 11.0, 12.0,  # T
                              1.0,  # m
                              9.81,  # g
                              1.0,  # d
                              0.01])  # h

        self.eom = sym.Matrix([theta.diff() - omega,
                               m*d**2*omega.diff() + m*g*d*sym.sin(theta) - T])

        par_map = OrderedDict(zip(self.constant_symbols,
                                  self.constant_values))

        # Additional node equality contraints.
        theta, omega = sym.symbols('theta, omega', cls=sym.Function)
        # If it is variable duration then use values 0 to N - 1 to specify
        # instance constraints instead of time.
        t0, tf = 0*h, (self.num_nodes - 1)*h
        instance_constraints = (theta(t0),
                                theta(tf) - sym.pi,
                                omega(t0),
                                omega(tf))

        self.collocator = ConstraintCollocator(
            equations_of_motion=self.eom,
            state_symbols=self.state_symbols,
            num_collocation_nodes=self.num_nodes,
            node_time_interval=self.interval_symbol,
            known_parameter_map=par_map,
            instance_constraints=instance_constraints,
            time_symbol=t)

    def test_init(self):

        assert self.collocator.state_symbols == self.state_symbols
        assert (self.collocator.state_derivative_symbols ==
                tuple([s.diff() for s in self.state_symbols]))
        assert self.collocator.num_states == 2

    def test_sort_parameters(self):

        self.collocator._sort_parameters()

        assert self.collocator.known_parameters == self.constant_symbols
        assert self.collocator.num_known_parameters == 3

        assert self.collocator.unknown_parameters == tuple()
        assert self.collocator.num_unknown_parameters == 0

    def test_sort_trajectories(self):

        self.collocator._sort_trajectories()

        assert self.collocator.known_input_trajectories == tuple()
        assert self.collocator.num_known_input_trajectories == 0

        assert (self.collocator.unknown_input_trajectories ==
                self.specified_symbols)
        assert self.collocator.num_unknown_input_trajectories == 1

    def test_discrete_symbols(self):

        self.collocator._discrete_symbols()

        thetai, omegai, thetap, omegap, Ti = self.discrete_symbols

        assert self.collocator.current_discrete_state_symbols == (thetai,
                                                                  omegai)
        assert self.collocator.previous_discrete_state_symbols == (thetap,
                                                                   omegap)
        assert self.collocator.current_discrete_specified_symbols == (Ti,)

    def test_discretize_eom(self):

        m, g, d = self.constant_symbols
        thetai, omegai, thetap, omegap, Ti = self.discrete_symbols
        h = self.collocator.time_interval_symbol

        expected = sym.Matrix([
            (thetai - thetap)/h - omegai,
            m*d**2*(omegai - omegap)/h + m*g*d*sym.sin(thetai) - Ti])

        self.collocator._discretize_eom()

        zero = sym.simplify(self.collocator.discrete_eom - expected)

        assert zero == sym.Matrix([0, 0])

    def test_identify_function_in_instance_constraints(self):

        self.collocator._identify_functions_in_instance_constraints()

        theta, omega = sym.symbols('theta, omega', cls=sym.Function)

        expected = set((theta(0*self.interval_symbol),
                        theta((self.num_nodes - 1)*self.interval_symbol),
                        omega(0*self.interval_symbol),
                        omega((self.num_nodes - 1)*self.interval_symbol)))

        assert self.collocator.instance_constraint_function_atoms == expected

    def test_find_free_index(self):

        theta, omega = sym.symbols('theta, omega', cls=sym.Function)

        self.collocator._identify_functions_in_instance_constraints()
        self.collocator._find_closest_free_index()

        expected = {
            theta(0*self.interval_symbol): 0,
            theta((self.num_nodes - 1)*self.interval_symbol): 3,
            omega(0*self.interval_symbol): 4,
            omega((self.num_nodes - 1)*self.interval_symbol): 7,
        }

        assert self.collocator.instance_constraints_free_index_map == expected

    def test_lambdify_instance_constraints(self):

        f = self.collocator._instance_constraints_func()

        extra_constraints = f(self.free)

        expected = np.array([1.0, 4.0 - np.pi, 5.0, 8.0])

        np.testing.assert_allclose(extra_constraints, expected)

    def test_instance_constraints_jacobian_indices(self):

        rows, cols = self.collocator._instance_constraints_jacobian_indices()

        np.testing.assert_allclose(rows, np.array([6, 7, 8, 9]))
        np.testing.assert_allclose(cols, np.array([0, 3, 4, 7]))

    def test_instance_constraints_jacobian_values(self):

        f = self.collocator._instance_constraints_jacobian_values_func()

        vals = f(self.free)

        np.testing.assert_allclose(vals, np.array([1.0, 1.0, 1.0, 1.0]))

    def test_gen_multi_arg_con_func(self):

        self.collocator._gen_multi_arg_con_func()

        # Make sure the parameters are in the correct order.
        constant_values = np.array([
            self.constant_values[self.constant_symbols.index(c)]
            for c in self.collocator.parameters])

        result = self.collocator._multi_arg_con_func(self.state_values,
                                                     self.specified_values,
                                                     constant_values,
                                                     self.interval_value)

        m, g, d = self.constant_values
        h = self.interval_value

        expected_dynamic = np.zeros(3)
        expected_kinematic = np.zeros(3)

        for i in [1, 2, 3]:

            thetai, omegai = self.state_values[:, i]
            thetap, omegap = self.state_values[:, i - 1]
            Ti = self.specified_values[i]

            expected_kinematic[i - 1] = (thetai - thetap)/h - omegai
            expected_dynamic[i - 1] = (m*d**2*(omegai - omegap)/h +
                                       m*g*d*sym.sin(thetai) - Ti)

        expected = np.hstack((expected_kinematic, expected_dynamic))

        np.testing.assert_allclose(result, expected)

    def test_jacobian_indices(self):

        row_idxs, col_idxs = self.collocator.jacobian_indices()

        expected_row_idxs = np.array([0, 0, 0, 0, 0, 0,
                                      3, 3, 3, 3, 3, 3,
                                      1, 1, 1, 1, 1, 1,
                                      4, 4, 4, 4, 4, 4,
                                      2, 2, 2, 2, 2, 2,
                                      5, 5, 5, 5, 5, 5,
                                      6, 7, 8, 9])

        expected_col_idxs = np.array([1, 5, 0, 4, 9, 12,
                                      1, 5, 0, 4, 9, 12,
                                      2, 6, 1, 5, 10, 12,
                                      2, 6, 1, 5, 10, 12,
                                      3, 7, 2, 6, 11, 12,
                                      3, 7, 2, 6, 11, 12,
                                      0, 3, 4, 7])

        np.testing.assert_allclose(row_idxs, expected_row_idxs)
        np.testing.assert_allclose(col_idxs, expected_col_idxs)

    def test_gen_multi_arg_con_jac_func(self):

        self.collocator._gen_multi_arg_con_jac_func()

        # Make sure the parameters are in the correct order.
        constant_values = np.array([
            self.constant_values[self.constant_symbols.index(c)]
            for c in self.collocator.parameters])

        jac_vals = self.collocator._multi_arg_con_jac_func(
            self.state_values, self.specified_values, constant_values,
            self.interval_value)

        row_idxs, col_idxs = self.collocator.jacobian_indices()
        # skip instance constraints
        row_idxs = row_idxs[:-4]
        col_idxs = col_idxs[:-4]

        jacobian_matrix = _coo_matrix(jac_vals, row_idxs, col_idxs)

        theta = self.state_values[0]
        omega = self.state_values[1]
        m, g, d = self.constant_values
        h = self.interval_value

        expected_jacobian = np.array(
            # theta0,                 theta1,                 theta2,               # theta3,    omega0,    omega1,    omega2,   omega3, T0, T1, T2, T3, h
            [[  -1/h,                    1/h,                      0,                      0,         0,        -1,         0,        0,  0,  0,  0,  0, -(theta[1] - theta[0])/h**2],  # 1
             [     0,                   -1/h,                    1/h,                      0,         0,         0,        -1,        0,  0,  0,  0,  0, -(theta[2] - theta[1])/h**2],  # 2
             [     0,                      0,                   -1/h,                    1/h,         0,         0,         0,       -1,  0,  0,  0,  0, -(theta[3] - theta[2])/h**2],  # 3
             [     0, d*g*m*np.cos(theta[1]),                      0,                      0, -m*d**2/h,  m*d**2/h,         0,        0,  0, -1,  0,  0, -d**2*m*(omega[1] - omega[0])/h**2],  # 1
             [     0,                      0, d*g*m*np.cos(theta[2]),                      0,         0, -m*d**2/h,  m*d**2/h,        0,  0,  0, -1,  0, -d**2*m*(omega[2] - omega[1])/h**2],  # 2
             [     0,                      0,                      0, d*g*m*np.cos(theta[3]),         0,         0, -m*d**2/h, m*d**2/h,  0,  0,  0, -1, -d**2*m*(omega[3] - omega[2])/h**2]], # 3
            dtype=float)

        np.testing.assert_allclose(jacobian_matrix, expected_jacobian)

    def test_generate_constraint_function(self):

        constrain = self.collocator.generate_constraint_function()

        result = constrain(self.free)

        expected_dynamic = np.zeros(3)
        expected_kinematic = np.zeros(3)

        m, g, d = self.constant_values
        h = self.interval_value

        expected_dynamic = np.zeros(3)
        expected_kinematic = np.zeros(3)

        for i in [1, 2, 3]:

            thetai, omegai = self.state_values[:, i]
            thetap, omegap = self.state_values[:, i - 1]
            Ti = self.specified_values[i]

            expected_kinematic[i - 1] = (thetai - thetap)/h - omegai
            expected_dynamic[i - 1] = (m*d**2*(omegai - omegap)/h +
                                       m*g*d*sym.sin(thetai) - Ti)

        theta_values = self.state_values[0]
        omega_values = self.state_values[1]

        expected_node_constraints = np.array([theta_values[0],
                                              theta_values[3] - np.pi,
                                              omega_values[0],
                                              omega_values[3]])

        expected = np.hstack((expected_kinematic, expected_dynamic,
                              expected_node_constraints))

        np.testing.assert_allclose(result, expected)

    def test_generate_jacobian_function(self):

        jacobian = self.collocator.generate_jacobian_function()

        jac_vals = jacobian(self.free)

        row_idxs, col_idxs = self.collocator.jacobian_indices()

        jacobian_matrix = _coo_matrix(jac_vals, row_idxs, col_idxs)

        th = self.state_values[0]
        om = self.state_values[1]
        m, g, d = self.constant_values
        h = self.interval_value

        expected_jacobian = np.array(
            #  th0,                 th1,                 th2,                th3,        om0,       om1,       om2,      om3, T0, T1, T2, T3,                             h
            [[-1/h,                 1/h,                   0,                  0,          0,        -1,         0,        0,  0,  0,  0,  0,        -(th[1] - th[0])/h**2],  # 1
             [   0,                -1/h,                 1/h,                  0,          0,         0,        -1,        0,  0,  0,  0,  0,        -(th[2] - th[1])/h**2],  # 2
             [   0,                   0,                -1/h,                1/h,          0,         0,         0,       -1,  0,  0,  0,  0,        -(th[3] - th[2])/h**2],  # 3
             [   0, d*g*m*np.cos(th[1]),                   0,                   0, -m*d**2/h,  m*d**2/h,         0,        0,  0, -1,  0,  0, -d**2*m*(om[1] - om[0])/h**2],  # 1
             [   0,                   0, d*g*m*np.cos(th[2]),                   0,         0, -m*d**2/h,  m*d**2/h,        0,  0,  0, -1,  0, -d**2*m*(om[2] - om[1])/h**2],  # 2
             [   0,                   0,                   0, d*g*m*np.cos(th[3]),         0,         0, -m*d**2/h, m*d**2/h,  0,  0,  0, -1, -d**2*m*(om[3] - om[2])/h**2],  # 3
             [ 1.0,                   0,                   0,                   0,         0,         0,         0,        0,  0,  0,  0,  0,                            0],
             [   0,                   0,                   0,                 1.0,         0,         0,         0,        0,  0,  0,  0,  0,                            0],
             [   0,                   0,                   0,                   0,       1.0,         0,         0,        0,  0,  0,  0,  0,                            0],
             [   0,                   0,                   0,                   0,         0,         0,         0,      1.0,  0,  0,  0,  0,                            0]],
            dtype=float)

        np.testing.assert_allclose(jacobian_matrix, expected_jacobian)


def test_known_and_unknown_order():

    kane = n_link_pendulum_on_cart(n=3, cart_force=True, joint_torques=True)

    states = kane.q.col_join(kane.u)

    eom = kane.mass_matrix_full @ states.diff() - kane.forcing_full

    g, l0, l1, l2, m0, m1, m2, m3, t = sort_sympy(eom.free_symbols)

    # leave two parameters free and disorder the entries to the dictionary
    par_map = {}
    par_map[l1] = 1.5
    par_map[l0] = 1.0
    par_map[m3] = 2.5
    par_map[g] = 9.81
    par_map[m1] = 1.5

    (u1d, q2d, q3d, u3d, q0d, q1d, u0d, u2d, F, T1, T2, T3, q0, q1, q2, q3, u0,
     u1, u2, u3) = sort_sympy(mech.find_dynamicsymbols(eom))

    num_nodes = 51
    interval = 0.1

    # order in the dictionary should not match sort_sympy()
    traj_map = {
        T1: np.zeros(num_nodes),
        F: np.ones(num_nodes),
    }

    col = ConstraintCollocator(
        equations_of_motion=eom,
        state_symbols=states,
        num_collocation_nodes=num_nodes,
        node_time_interval=interval,
        known_parameter_map=par_map,
        known_trajectory_map=traj_map,
        time_symbol=t,
    )

    assert col.input_trajectories == (T1, F, T2, T3)
    assert col.known_input_trajectories == (T1, F)
    assert col.known_parameters == (l1, l0, m3, g, m1)
    assert col.unknown_input_trajectories == (T2, T3)
    assert col.unknown_parameters == (l2, m0, m2)
    assert col.parameters == (l1, l0, m3, g, m1, l2, m0, m2)
    assert col.state_symbols == (q0, q1, q2, q3, u0, u1, u2, u3)

def test_for_algebraic_eoms():
    """
    If algebraic equations of motion are given to Problem, a ValueError should
    be raised. This a a test for this
    """

    target_angle = np.pi
    duration = 10.0
    num_nodes = 500
    interval_value = duration / (num_nodes - 1)

    I, m, g, h, t = sym.symbols('I, m, g, h, t', real=True)
    theta, omega, T = sym.symbols('theta, omega, T', cls=sym.Function)

    state_symbols = (theta(t), omega(t))
    specified_symbols = (T(t),)

    # removed the .diff(t) from eom to get AEs
    eom = sym.Matrix([theta(t) - omega(t),
                     I*omega(t) + m*g*h*sym.sin(theta(t)) - T(t)])

    # Specify the known system parameters.
    par_map = {}
    par_map[I] = 1.0
    par_map[m] = 1.0
    par_map[g] = 9.81
    par_map[h] = 1.0

    # Specify the objective function and it's gradient.
    obj_func = sym.Integral(T(t)**2, t)
    obj, obj_grad = create_objective_function(
        obj_func, state_symbols, specified_symbols, tuple(), num_nodes,
        interval_value, time_symbol=t)

    # Specify the symbolic instance constraints, i.e. initial and end
    # conditions.
    instance_constraints = (theta(0.0),
                            theta(duration) - target_angle,
                            omega(0.0),
                            omega(duration))

    # This will test that a ValueError is raised.
    with raises(ValueError) as excinfo:
        prob = Problem(
            obj, obj_grad, eom, state_symbols, num_nodes, interval_value,
            known_parameter_map=par_map,
            instance_constraints=instance_constraints,
            time_symbol=t,
            bounds={T(t): (-2.0, 2.0)},
        )

    assert excinfo.type is ValueError


def test_prob_parse_free():
    """
    Test for parse_free method of Problem class.
    ===========================================

    This test whether the parse_free method of the Problem class works as
    the parse_free in utils.

    **States**

    - :math:`x_1, x_2, ux_1, ux_2` : state variables

    **Control**

    - :math:`u_1, u_2` : control variable

    """

    t = mech.dynamicsymbols._t

    x1, x2, ux1, ux2 = mech.dynamicsymbols('x1 x2 ux1 ux2')
    u1, u2 = mech.dynamicsymbols('u1 u2')
    h = sym.symbols('h')
    a, b = sym.symbols('a b')

    # equations of motion.
    # (No meaning, just for testing)
    eom = sym.Matrix([
            -x1.diff(t) + ux1,
            -x2.diff(t) + ux2,
            -ux1.diff(t) + a*u1,
            -ux2.diff(t) + b*u2,
    ])

    # Set up and Solve the Optimization Problem
    num_nodes = 11
    t0, tf = 0.0, 0.9
    state_symbols = (x1, x2, ux1, ux2)
    control_symbols = (u1, u2)

    interval_value = (tf - t0)/(num_nodes - 1)
    times = np.linspace(t0, tf, num_nodes)

    # Specify the symbolic instance constraints, as per the example.
    instance_constraints = (
        x1.func(t0) - 1.0,
        x2.func(t0) + 1.0,
    )

    # Specify the objective function and form the gradient.

    def obj(free):
        return sum([free[i]**2 for i in range(2*num_nodes)])

    def obj_grad(free):
        grad = np.zeros_like(free)
        grad[:2*num_nodes] = 2*free[:2*num_nodes]
        return grad

    # Create the optimization problem and set any options.
    prob = Problem(
            obj,
            obj_grad,
            eom,
            state_symbols,
            num_nodes,
            interval_value,
            instance_constraints=instance_constraints,
)

    # Give some estimates for the trajectory.
    initial_guess = np.random.rand(prob.num_free)
    initial_guess1 = initial_guess

    # check whether same results.
    statesu, controlsu, constantsu = parse_free(initial_guess1,
            len(state_symbols), len(control_symbols), num_nodes)

    states, controls, constants = prob.parse_free(initial_guess)
    np.testing.assert_allclose(states, statesu)
    np.testing.assert_allclose(controls, controlsu)
    np.testing.assert_allclose(constants, constantsu)

    # test with variable interval_value
    interval_value = h
    t0, tf = 0.0, (num_nodes - 1)*interval_value
    def obj(free):
        return sum([free[i]**2 for i in range(2*num_nodes)])

    def obj_grad(free):
        grad = np.zeros_like(free)
        grad[:2*num_nodes] = 2*free[:2*num_nodes]
        return grad

    # Create the optimization problem and set any options.
    prob = Problem(
            obj,
            obj_grad,
            eom,
            state_symbols,
            num_nodes,
            interval_value,
            instance_constraints=instance_constraints,
)

    # Give some estimates for the trajectory.
    initial_guess = np.random.rand(prob.num_free)
    initial_guess1 = initial_guess

    # check whether same results.
    statesu, controlsu, constantsu, timeu = parse_free(initial_guess1,
        len(state_symbols), len(control_symbols),
        num_nodes, variable_duration=True)

    states, controls, constants, times = prob.parse_free(initial_guess)
    np.testing.assert_allclose(states, statesu)
    np.testing.assert_allclose(controls, controlsu)
    np.testing.assert_allclose(constants, constantsu)
    np.testing.assert_allclose(timeu, times)


def test_one_eom_only():
    """
    Only one differential equation should work. This tests for the corrrect
    shape of the constraints and jacobian.

    """
    # Equations of motion.
    t = mech.dynamicsymbols._t
    y, u = mech.dynamicsymbols('y u')

    eom = sym.Matrix([-y.diff(t) - y**3 + u])

    t0, tf = 0.0, 10.0
    num_nodes = 100
    interval_value = (tf - t0)/(num_nodes - 1)

    state_symbols = (y, )
    specified_symbols = (u,)

    # Specify the objective function and form the gradient.
    obj_func = sym.Integral(y**2 + u**2, t)
    obj, obj_grad = create_objective_function(
        obj_func,
        state_symbols,
        specified_symbols,
        tuple(),
        num_nodes,
        node_time_interval=interval_value
    )

    # Specify the symbolic instance constraints.
    instance_constraints = (
        y.func(t0) - 1,
        y.func(tf) - 1.5,
    )

        # Create the optimization problem and set any options.
    prob = Problem(
        obj,
        obj_grad,
        eom,
        state_symbols,
        num_nodes,
        interval_value,
        instance_constraints=instance_constraints,
        )

    initial_guess = np.zeros(prob.num_free)
    initial_guess[0] = 1.0
    initial_guess[num_nodes-1] = 1.5

    # assert that prob.constraints and prob.jacobian have the correct shape.
    length = 1*(num_nodes-1) + 2
    assert prob.constraints(initial_guess).shape == (length,)

    length = (2*1 + 1 + 0 + 0) * (1*(num_nodes-1)) + 2
    assert prob.jacobian(initial_guess).shape == (length,)

def test_duplicate_state_symbols():
    """Test for duplicate state symbols and for number of state_symbols is
    equal to the number of of eoms"""

    x, ux, z = mech.dynamicsymbols('x, ux, z')
    t = mech.dynamicsymbols._t
    m = sym.symbols('m')
    F = mech.dynamicsymbols('F')

    eom = sym.Matrix([
        -x.diff(t) + ux,
        -ux.diff(t) + F/m,
        ])

    par_map = {m: 1.0}

    num_nodes = 76

    t0, tf = 0.0, 1.0
    interval_value = tf/(num_nodes - 1)

    def obj(free):
        Fx = free[2*num_nodes:3*num_nodes]
        return interval_value*np.sum(Fx**2)

    def obj_grad(free):
        grad = np.zeros_like(free)
        l1 = 2*num_nodes
        l2 = 3*num_nodes
        grad[l1: l2] = 2.0*free[l1:l2]*interval_value
        return grad

    instance_constraints = (
        x.func(t0),
        ux.func(t0),
        x.func(tf) - 1.0,
        ux.func(tf),
    )

     # Test for duplicate state symbols
    state_symbols = (x, ux, x)
    with raises(ValueError):
        prob = Problem(
            obj,
            obj_grad,
            eom,
            state_symbols,
            num_nodes,
            interval_value,
            known_parameter_map=par_map,
            instance_constraints=instance_constraints,
        )

    # Test that No of state_symbols is equal to the No of eoms
    state_symbols = (x, ux, z)
    with raises(ValueError):
        prob = Problem(
            obj,
            obj_grad,
            eom,
            state_symbols,
            num_nodes,
            interval_value,
            known_parameter_map=par_map,
            instance_constraints=instance_constraints,
        )

def test_attributes_read_only():
    """
    Test to ensure the ConstraintCollocator attributes are read-only.
    """

    # random optimization problem
    x1, x2, x3 = mech.dynamicsymbols('x1 x2 x3')
    ux1, ux2, ux3 = mech.dynamicsymbols('ux1 ux2 ux3')
    u1, u2, u3 = mech.dynamicsymbols('u1 u2 u3')
    a1, a2, a3, a4, a5, a6 = sym.symbols('a1 a2 a3 a4 a5 a6')
    h = sym.symbols('h')

    t = mech.dynamicsymbols._t
    eom = sym.Matrix([
        -x1.diff(t) + ux1 + a3,
        -x2.diff(t) + ux2 + a5,
        -x3.diff(t) + ux3,
        -ux1.diff(t) + a6*x1 + a5*u1,
        -ux2.diff(t) + a4*x2 + a3*u2,
        -ux3.diff(t) + a2*x3 + a1*u3,
    ])

    # Set up the Optimization Problem

    state_symbols = [x1, x2, x3, ux1, ux2, ux3]

    num_nodes = 11
    h = sym.symbols('h')

    # Specify the known symbols.
    par_map = {}
    par_map[a2] = 1.0
    par_map[a4] = 2.0
    par_map[a6] = 3.0

    duration = (num_nodes - 1)*h
    t0, tf = 0.0, duration
    interval_value = h

    # Set up the instance constraints, the bounds and Problem.

    test = ConstraintCollocator(
        eom,
        state_symbols,
        num_nodes,
        interval_value,
        known_parameter_map=par_map,
        time_symbol=t,
    )

    # Test if all these attributes are read-only
    for XX in [
        'current_discrete_state_symbols',
        'current_discrete_specified_symbols',
        'current_known_discrete_specified_symbols',
        'current_unknown_discrete_specified_symbols',
        'discrete_eom',
        'eom',
        'input_trajectories',
        'instance_constraints',
        'known_input_trajectories',
        'known_parameters',
        'known_parameter_map',
        'known_trajectory_map',
        'next_known_discrete_specified_symbols',
        'next_discrete_state_symbols',
        'next_unknown_discrete_specified_symbols',
        'node_time_interval',
        'num_collocation_nodes',
        'num_constraints',
        'num_free',
        'num_input_trajectories',
        'num_instance_constraints',
        'num_known_input_trajectories',
        'num_known_parameters',
        'num_parameters',
        'num_states',
        'num_unknown_input_trajectories',
        'num_unknown_parameters',
        'parameters',
        'parallel',
        'previous_discrete_state_symbols',
        'show_compile_output',
        'state_derivative_symbols',
        'state_symbols',
        'time_interval_symbol',
        'time_symbol',
        'tmp_dir',
        'unknown_input_trajectories',
        'unknown_parameters',
        ]:

        with raises(AttributeError):
            setattr(test, XX, 5)

<<<<<<< HEAD
def test_bounds_conflict():
    """Test to ensure that the method of Problem, bounds_conflict_initial_guess
    raises a ValueError when the initial guesses violates the bounds.
    Test that reversed bounds are detected and a ValueError is raised.
    Then the test that the kwarg respect_bounds works as expected in solve.
    """

    x, y, z, ux, uy, uz = mech.dynamicsymbols('x y z ux uy uz')
    u1, u2, u3 = mech.dynamicsymbols('u1 u2 u3')
    a1, a2, a3 = sym.symbols('a1 a2 a3')
    b1, b2, b3 = sym.symbols('b1 b2 b3')
=======
def test_time_vector():
    """Test to ensure that time_vector retunrs the correct values."""

    x, ux = mech.dynamicsymbols('x ux')
>>>>>>> b29eed48
    t = mech.dynamicsymbols._t

    # just random eoms, no physical meaning.
    eom = sym.Matrix([
        -x.diff(t) + ux,
<<<<<<< HEAD
        -ux.diff(t) + a1 * x + u1 + b1,
        -y.diff(t) + uy,
        -uy.diff(t) + a2 * y + u2 + b2,
        -z.diff(t) + uz,
        -uz.diff(t) + a3 * z + u3 + b3,
        ])

    state_symbols = (x, y, z, ux, uy, uz)
    par_map = {b1: 1.0,
               b2: 2.0,
               b3: 3.0
               }
    num_nodes = 3

    # A: constant time interval
    t0, tf = 0.0, 1.0
    interval_value = tf/(num_nodes - 1)

    def obj(free):
        Fx = free[2*num_nodes:3*num_nodes]
=======
        -ux.diff(t) + 2.0,
        ])

    state_symbols = (x, ux)
    num_nodes = 25

    # A: constant time interval
    t0, tf = np.random.uniform(0.0, 2.0), 10.0
    interval_value = (tf - t0) / (num_nodes - 1)

    def obj(free):
        Fx = free[0*num_nodes:2*num_nodes]
>>>>>>> b29eed48
        return interval_value*np.sum(Fx**2)

    def obj_grad(free):
        grad = np.zeros_like(free)
<<<<<<< HEAD
        l1 = 2*num_nodes
        l2 = 3*num_nodes
        grad[l1: l2] = 2.0*free[l1:l2]*interval_value
        return grad

    instance_constraints = (
        x.func(t0),
        ux.func(t0),
        x.func(tf) - 1.0,
        ux.func(tf),
    )

    bounds= {
        a1: (-1.0, 1.0),
        a2: (-1.0, 1.0),
        a3: (-1.0, 1.0),

        u1: (-1.0, 1.0),
        u2: (-1.0, 1.0),
        u3: (-1.0, 1.0),

        x: (-1.0, 1.0 ),
        ux: (-1.0, 1.0),
        y: (-1.0, 1.0),
        uy: (-np.inf, 0),
        z: (-1.0, 1.0),
        uz: (1.0, 1.0),
    }

    prob = Problem(
        obj,
        obj_grad,
        eom,
        state_symbols,
        num_nodes,
        interval_value,
        known_parameter_map=par_map,
        instance_constraints=instance_constraints,
        bounds=bounds,
        time_symbol=t,
        backend='numpy'
        )

    initial_guess = np.zeros(prob.num_free)
    start_idx = np.random.randint(0, num_nodes - 1)
    # check for values outside the bounds
    for i in range(9):
        initial_guess[start_idx + i*num_nodes] = 10.0
    with raises(ValueError):
        prob.bounds_conflict_initial_guess(initial_guess)

    # check for wrong bounds
    bounds[a1] = (1.0, -1.0)
    bounds[x] = (np.inf, 1.0)
    bounds[uy] = (1.0, -np.inf)
=======
        grad[0:2*num_nodes] = 2.0*free[0:2*num_nodes]*interval_value
        return grad

>>>>>>> b29eed48
    prob = Problem(
        obj,
        obj_grad,
        eom,
        state_symbols,
        num_nodes,
        interval_value,
<<<<<<< HEAD
        known_parameter_map=par_map,
        instance_constraints=instance_constraints,
        bounds=bounds,
        time_symbol=t,
        backend='numpy'
        )
    initial_guess = np.zeros(prob.num_free)
    with raises(ValueError):
        prob.bounds_conflict_initial_guess(initial_guess)


    # B: variable time interval
    h = sym.symbols('h')
    interval_value = h
    t0, tf = 0.0, (num_nodes - 1)*h

    def obj(free):
        Fx = free[6*num_nodes:9*num_nodes]
        return free[-1]*np.sum(Fx**2)

    def obj_grad(free):
        grad = np.zeros_like(free)
        l1 = 6*num_nodes
        l2 = 9*num_nodes
        grad[l1: l2] = 2.0*free[l1:l2]*free[-1]
        grad[-1] = np.sum(free[l1:l2]**2)
        return grad

    instance_constraints = (
        x.func(t0),
        ux.func(t0),
        x.func(tf) - 1.0,
        ux.func(tf),
    )
    bounds= {
        a1: (-1.0, 1.0),
        a2: (-1.0, 1.0),
        a3: (-1.0, 1.0),

        u1: (-np.inf, 1.0),
        u2: (-1.0, 1.0),
        u3: (1.0, 1.0),

        x: (-np.inf, 1.0),
        ux: (-1.0, 1.0),
        y: (-1.0, 1.0),
        uy: (-1.0, 1.0),
        z: (-1.0, 1.0),
        uz: (-1.0, np.inf),
        h: (0.0, 0.4 )
    }

    prob = Problem(
        obj,
        obj_grad,
        eom,
        state_symbols,
        num_nodes,
        interval_value,
        known_parameter_map=par_map,
        instance_constraints=instance_constraints,
        bounds=bounds,
        time_symbol=t,
        backend='numpy'
        )

    initial_guess = np.zeros(prob.num_free)
    start_idx = np.random.randint(0, num_nodes - 1)
    # check for values outside the bounds
    for i in range(9):
        initial_guess[start_idx + i*num_nodes] = -10.0
    initial_guess[-1] = 0.3
    with raises(ValueError):
        prob.bounds_conflict_initial_guess(initial_guess)

    # check for wrong bounds
    bounds[a1] = (1.0, -1.0)
    bounds[x] = (np.inf, 1.0)
    bounds[uy] = (1.0, -np.inf)

=======
        time_symbol=t,
        backend='numpy'
    )
    expected_time_vector = np.arange(t0, t0 + num_nodes*interval_value,
                        interval_value)
    time_vector = prob.time_vector(start_time=t0)
    assert np.allclose(time_vector, expected_time_vector)

    solution = np.random.randn(prob.num_free)
    time_vector = prob.time_vector(solution, start_time=t0)
    assert np.allclose(time_vector, expected_time_vector)

    # B: variable time interval
    h =sym.symbols('h')
    interval_value = h

    def obj(free):
        Fx = free[0*num_nodes:2*num_nodes]
        return solution[-1]*np.sum(Fx**2)

    def obj_grad(free):
        grad = np.zeros_like(free)
        grad[0:2*num_nodes] = 2.0*free[0:2*num_nodes]*solution[-1]
        return grad

>>>>>>> b29eed48
    prob = Problem(
        obj,
        obj_grad,
        eom,
        state_symbols,
        num_nodes,
        interval_value,
<<<<<<< HEAD
        known_parameter_map=par_map,
        instance_constraints=instance_constraints,
        bounds=bounds,
        time_symbol=t,
        backend='numpy'
        )

    initial_guess = np.zeros(prob.num_free)
    with raises(ValueError):
        prob.bounds_conflict_initial_guess(initial_guess)



    # C: respect_bounds=True: initial guess must be within bounds, else a
    # ValueError is raised.
    with raises(ValueError):
        _, _ = prob.solve(initial_guess, respect_bounds=True)

    # B: respect_bounds=False. Bounds are ignored.
    _, _ = prob.solve(initial_guess)
=======
        time_symbol=t,
        backend='numpy'
    )

    # solution must be given
    with raises(ValueError):
        time_vector = prob.time_vector(start_time=t0)
    with raises(ValueError):
        time_vector = prob.time_vector()

    solution = np.random.randn(prob.num_free)
    solution[-1] = np.random.uniform(2.5/(num_nodes-1), 10.0/(num_nodes-1))
    time_vector = prob.time_vector(solution, start_time=t0)
    expected_time_vector = np.arange(t0, t0 + num_nodes*solution[-1],
                solution[-1])
    assert np.allclose(time_vector, expected_time_vector)

    # final time > initial time
    solution[-1] = 1.e-75
    expected_time_vector = np.arange(t0, t0 + num_nodes*solution[-1],
                solution[-1])
    with raises(ValueError):
        time_vector = prob.time_vector(solution, start_time=t0)

    # interval_value must be greater than zero
    solution[-1] = 0.0
    with raises(ValueError):
        time_vector = prob.time_vector(solution, start_time=t0)
>>>>>>> b29eed48
<|MERGE_RESOLUTION|>--- conflicted
+++ resolved
@@ -1924,51 +1924,15 @@
         with raises(AttributeError):
             setattr(test, XX, 5)
 
-<<<<<<< HEAD
-def test_bounds_conflict():
-    """Test to ensure that the method of Problem, bounds_conflict_initial_guess
-    raises a ValueError when the initial guesses violates the bounds.
-    Test that reversed bounds are detected and a ValueError is raised.
-    Then the test that the kwarg respect_bounds works as expected in solve.
-    """
-
-    x, y, z, ux, uy, uz = mech.dynamicsymbols('x y z ux uy uz')
-    u1, u2, u3 = mech.dynamicsymbols('u1 u2 u3')
-    a1, a2, a3 = sym.symbols('a1 a2 a3')
-    b1, b2, b3 = sym.symbols('b1 b2 b3')
-=======
 def test_time_vector():
     """Test to ensure that time_vector retunrs the correct values."""
 
     x, ux = mech.dynamicsymbols('x ux')
->>>>>>> b29eed48
     t = mech.dynamicsymbols._t
 
     # just random eoms, no physical meaning.
     eom = sym.Matrix([
         -x.diff(t) + ux,
-<<<<<<< HEAD
-        -ux.diff(t) + a1 * x + u1 + b1,
-        -y.diff(t) + uy,
-        -uy.diff(t) + a2 * y + u2 + b2,
-        -z.diff(t) + uz,
-        -uz.diff(t) + a3 * z + u3 + b3,
-        ])
-
-    state_symbols = (x, y, z, ux, uy, uz)
-    par_map = {b1: 1.0,
-               b2: 2.0,
-               b3: 3.0
-               }
-    num_nodes = 3
-
-    # A: constant time interval
-    t0, tf = 0.0, 1.0
-    interval_value = tf/(num_nodes - 1)
-
-    def obj(free):
-        Fx = free[2*num_nodes:3*num_nodes]
-=======
         -ux.diff(t) + 2.0,
         ])
 
@@ -1981,40 +1945,12 @@
 
     def obj(free):
         Fx = free[0*num_nodes:2*num_nodes]
->>>>>>> b29eed48
         return interval_value*np.sum(Fx**2)
 
     def obj_grad(free):
         grad = np.zeros_like(free)
-<<<<<<< HEAD
-        l1 = 2*num_nodes
-        l2 = 3*num_nodes
-        grad[l1: l2] = 2.0*free[l1:l2]*interval_value
+        grad[0:2*num_nodes] = 2.0*free[0:2*num_nodes]*interval_value
         return grad
-
-    instance_constraints = (
-        x.func(t0),
-        ux.func(t0),
-        x.func(tf) - 1.0,
-        ux.func(tf),
-    )
-
-    bounds= {
-        a1: (-1.0, 1.0),
-        a2: (-1.0, 1.0),
-        a3: (-1.0, 1.0),
-
-        u1: (-1.0, 1.0),
-        u2: (-1.0, 1.0),
-        u3: (-1.0, 1.0),
-
-        x: (-1.0, 1.0 ),
-        ux: (-1.0, 1.0),
-        y: (-1.0, 1.0),
-        uy: (-np.inf, 0),
-        z: (-1.0, 1.0),
-        uz: (1.0, 1.0),
-    }
 
     prob = Problem(
         obj,
@@ -2023,30 +1959,31 @@
         state_symbols,
         num_nodes,
         interval_value,
-        known_parameter_map=par_map,
-        instance_constraints=instance_constraints,
-        bounds=bounds,
         time_symbol=t,
         backend='numpy'
-        )
-
-    initial_guess = np.zeros(prob.num_free)
-    start_idx = np.random.randint(0, num_nodes - 1)
-    # check for values outside the bounds
-    for i in range(9):
-        initial_guess[start_idx + i*num_nodes] = 10.0
-    with raises(ValueError):
-        prob.bounds_conflict_initial_guess(initial_guess)
-
-    # check for wrong bounds
-    bounds[a1] = (1.0, -1.0)
-    bounds[x] = (np.inf, 1.0)
-    bounds[uy] = (1.0, -np.inf)
-=======
-        grad[0:2*num_nodes] = 2.0*free[0:2*num_nodes]*interval_value
+    )
+    expected_time_vector = np.arange(t0, t0 + num_nodes*interval_value,
+                        interval_value)
+    time_vector = prob.time_vector(start_time=t0)
+    assert np.allclose(time_vector, expected_time_vector)
+
+    solution = np.random.randn(prob.num_free)
+    time_vector = prob.time_vector(solution, start_time=t0)
+    assert np.allclose(time_vector, expected_time_vector)
+
+    # B: variable time interval
+    h =sym.symbols('h')
+    interval_value = h
+
+    def obj(free):
+        Fx = free[0*num_nodes:2*num_nodes]
+        return solution[-1]*np.sum(Fx**2)
+
+    def obj_grad(free):
+        grad = np.zeros_like(free)
+        grad[0:2*num_nodes] = 2.0*free[0:2*num_nodes]*solution[-1]
         return grad
 
->>>>>>> b29eed48
     prob = Problem(
         obj,
         obj_grad,
@@ -2054,143 +1991,6 @@
         state_symbols,
         num_nodes,
         interval_value,
-<<<<<<< HEAD
-        known_parameter_map=par_map,
-        instance_constraints=instance_constraints,
-        bounds=bounds,
-        time_symbol=t,
-        backend='numpy'
-        )
-    initial_guess = np.zeros(prob.num_free)
-    with raises(ValueError):
-        prob.bounds_conflict_initial_guess(initial_guess)
-
-
-    # B: variable time interval
-    h = sym.symbols('h')
-    interval_value = h
-    t0, tf = 0.0, (num_nodes - 1)*h
-
-    def obj(free):
-        Fx = free[6*num_nodes:9*num_nodes]
-        return free[-1]*np.sum(Fx**2)
-
-    def obj_grad(free):
-        grad = np.zeros_like(free)
-        l1 = 6*num_nodes
-        l2 = 9*num_nodes
-        grad[l1: l2] = 2.0*free[l1:l2]*free[-1]
-        grad[-1] = np.sum(free[l1:l2]**2)
-        return grad
-
-    instance_constraints = (
-        x.func(t0),
-        ux.func(t0),
-        x.func(tf) - 1.0,
-        ux.func(tf),
-    )
-    bounds= {
-        a1: (-1.0, 1.0),
-        a2: (-1.0, 1.0),
-        a3: (-1.0, 1.0),
-
-        u1: (-np.inf, 1.0),
-        u2: (-1.0, 1.0),
-        u3: (1.0, 1.0),
-
-        x: (-np.inf, 1.0),
-        ux: (-1.0, 1.0),
-        y: (-1.0, 1.0),
-        uy: (-1.0, 1.0),
-        z: (-1.0, 1.0),
-        uz: (-1.0, np.inf),
-        h: (0.0, 0.4 )
-    }
-
-    prob = Problem(
-        obj,
-        obj_grad,
-        eom,
-        state_symbols,
-        num_nodes,
-        interval_value,
-        known_parameter_map=par_map,
-        instance_constraints=instance_constraints,
-        bounds=bounds,
-        time_symbol=t,
-        backend='numpy'
-        )
-
-    initial_guess = np.zeros(prob.num_free)
-    start_idx = np.random.randint(0, num_nodes - 1)
-    # check for values outside the bounds
-    for i in range(9):
-        initial_guess[start_idx + i*num_nodes] = -10.0
-    initial_guess[-1] = 0.3
-    with raises(ValueError):
-        prob.bounds_conflict_initial_guess(initial_guess)
-
-    # check for wrong bounds
-    bounds[a1] = (1.0, -1.0)
-    bounds[x] = (np.inf, 1.0)
-    bounds[uy] = (1.0, -np.inf)
-
-=======
-        time_symbol=t,
-        backend='numpy'
-    )
-    expected_time_vector = np.arange(t0, t0 + num_nodes*interval_value,
-                        interval_value)
-    time_vector = prob.time_vector(start_time=t0)
-    assert np.allclose(time_vector, expected_time_vector)
-
-    solution = np.random.randn(prob.num_free)
-    time_vector = prob.time_vector(solution, start_time=t0)
-    assert np.allclose(time_vector, expected_time_vector)
-
-    # B: variable time interval
-    h =sym.symbols('h')
-    interval_value = h
-
-    def obj(free):
-        Fx = free[0*num_nodes:2*num_nodes]
-        return solution[-1]*np.sum(Fx**2)
-
-    def obj_grad(free):
-        grad = np.zeros_like(free)
-        grad[0:2*num_nodes] = 2.0*free[0:2*num_nodes]*solution[-1]
-        return grad
-
->>>>>>> b29eed48
-    prob = Problem(
-        obj,
-        obj_grad,
-        eom,
-        state_symbols,
-        num_nodes,
-        interval_value,
-<<<<<<< HEAD
-        known_parameter_map=par_map,
-        instance_constraints=instance_constraints,
-        bounds=bounds,
-        time_symbol=t,
-        backend='numpy'
-        )
-
-    initial_guess = np.zeros(prob.num_free)
-    with raises(ValueError):
-        prob.bounds_conflict_initial_guess(initial_guess)
-
-
-
-    # C: respect_bounds=True: initial guess must be within bounds, else a
-    # ValueError is raised.
-    with raises(ValueError):
-        _, _ = prob.solve(initial_guess, respect_bounds=True)
-
-    # B: respect_bounds=False. Bounds are ignored.
-    _, _ = prob.solve(initial_guess)
-=======
         time_symbol=t,
         backend='numpy'
     )
@@ -2218,5 +2018,4 @@
     # interval_value must be greater than zero
     solution[-1] = 0.0
     with raises(ValueError):
-        time_vector = prob.time_vector(solution, start_time=t0)
->>>>>>> b29eed48
+        time_vector = prob.time_vector(solution, start_time=t0)