--- conflicted
+++ resolved
@@ -400,7 +400,6 @@
 
     assert prob.collocator.num_instance_constraints == 4
 
-<<<<<<< HEAD
     # NOTE : you cannot set the bounds directly, it has to be done via setting
     # the Problem.bounds to a new dictionary.
     with raises(AttributeError):
@@ -408,7 +407,7 @@
 
     with raises(AttributeError):
         prob.upper_bound = np.ones(prob.num_free)
-=======
+
     expected_low_con_bounds = np.zeros(prob.num_constraints)
     expected_low_con_bounds[:50] = -20.0
     expected_low_con_bounds[50:100] = -10.0
@@ -418,7 +417,6 @@
     expected_upp_con_bounds[:50] = 20.0
     expected_upp_con_bounds[50:100] = 10.0
     np.testing.assert_allclose(prob._upp_con_bounds, expected_upp_con_bounds)
->>>>>>> 70d4133b
 
 
 def TestProblem():
@@ -480,6 +478,31 @@
 
         assert prob.collocator.num_instance_constraints == 0
 
+        lb = prob.lower_bound
+        ub = prob.upper_bound
+
+        assert prob.collocator.num_instance_constraints == 0
+
+        prob.bounds = {
+            x: (-12.0, 12.0),
+            f: (-8.0, 8.0),
+            m: (-1.0, 1.0),
+            c: (-0.5, 0.5),
+        }
+
+        expected_lower = np.array([-12.0, -12.0,
+                                  -INF, -INF,
+                                  -8.0, -8.0,
+                                  -0.5, -INF, -1.0])
+        np.testing.assert_allclose(prob.lower_bound, expected_lower)
+        assert np.shares_memory(lb, prob.lower_bound)
+        expected_upper = np.array([12.0, 12.0,
+                                   INF, INF,
+                                   8.0, 8.0,
+                                   0.5, INF, 1.0])
+        np.testing.assert_allclose(prob.upper_bound, expected_upper)
+        assert np.shares_memory(ub, prob.upper_bound)
+
         # run Problem again to see if the cache worked.
         prob = Problem(
             lambda x: 1.0,
@@ -492,37 +515,10 @@
             tmp_dir=self.tmp_dir,
         )
 
-<<<<<<< HEAD
-    lb = prob.lower_bound
-    ub = prob.upper_bound
-
-    assert prob.collocator.num_instance_constraints == 0
-=======
         # no more C files should have been generated
         c_file_list = [f for f in os.listdir(self.tmp_dir) if
                        f.endswith('_c.c')]
         assert len(c_file_list) == 2
->>>>>>> 70d4133b
-
-    prob.bounds = {
-        x: (-12.0, 12.0),
-        f: (-8.0, 8.0),
-        m: (-1.0, 1.0),
-        c: (-0.5, 0.5),
-    }
-
-    expected_lower = np.array([-12.0, -12.0,
-                               -INF, -INF,
-                               -8.0, -8.0,
-                               -0.5, -INF, -1.0])
-    np.testing.assert_allclose(prob.lower_bound, expected_lower)
-    assert np.shares_memory(lb, prob.lower_bound)
-    expected_upper = np.array([12.0, 12.0,
-                               INF, INF,
-                               8.0, 8.0,
-                               0.5, INF, 1.0])
-    np.testing.assert_allclose(prob.upper_bound, expected_upper)
-    assert np.shares_memory(ub, prob.upper_bound)
 
 
 class TestConstraintCollocator():
